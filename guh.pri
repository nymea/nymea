# Parse and export GUH_VERSION_STRING
GUH_VERSION_STRING=$$system('dpkg-parsechangelog | sed -n -e "s/^Version: //p"')

# define protocol versions
JSON_PROTOCOL_VERSION=38
REST_API_VERSION=1

DEFINES += GUH_VERSION_STRING=\\\"$${GUH_VERSION_STRING}\\\" \
           JSON_PROTOCOL_VERSION=\\\"$${JSON_PROTOCOL_VERSION}\\\" \
           REST_API_VERSION=\\\"$${REST_API_VERSION}\\\"

QT+= network

QMAKE_CXXFLAGS += -Werror -std=c++11
QMAKE_LFLAGS += -std=c++11

# Check for Bluetoot LE support (Qt >= 5.4)
equals(QT_MAJOR_VERSION, 5):greaterThan(QT_MINOR_VERSION, 3) {
    QT += bluetooth
    DEFINES += BLUETOOTH_LE
}

<<<<<<< HEAD
# Enable coverage option
=======
top_srcdir=$$PWD
top_builddir=$$shadowed($$PWD)

# Enable coverage option    
>>>>>>> 3eccdb3c
coverage {
    OBJECTS_DIR =
    MOC_DIR =

    LIBS += -lgcov
    QMAKE_CXXFLAGS += --coverage
    QMAKE_LDFLAGS += --coverage

    QMAKE_EXTRA_TARGETS += coverage cov
    QMAKE_EXTRA_TARGETS += clean-gcno clean-gcda coverage-html \
        generate-coverage-html clean-coverage-html coverage-gcovr \
        generate-gcovr generate-coverage-gcovr clean-coverage-gcovr

    clean-gcno.commands = \
        "@echo Removing old coverage instrumentation"; \
        "find -name '*.gcno' -print | xargs -r rm"

    clean-gcda.commands = \
        "@echo Removing old coverage results"; \
        "find -name '*.gcda' -print | xargs -r rm"

    coverage-html.depends = clean-gcda check generate-coverage-html

    generate-coverage-html.commands = \
        "@echo Collecting coverage data"; \
        "lcov --directory $${top_srcdir} --capture --output-file coverage.info --no-checksum --compat-libtool"; \
        "lcov --extract coverage.info \"*/server/*.cpp\" --extract coverage.info \"*/libguh/*.cpp\" -o coverage.info"; \
        "lcov --remove coverage.info \"moc_*.cpp\" --remove coverage.info \"*/test/*\" -o coverage.info"; \
        "LANG=C genhtml --prefix $${top_srcdir} --output-directory coverage-html --title \"guh coverage\" --legend --show-details coverage.info"

    clean-coverage-html.depends = clean-gcda
    clean-coverage-html.commands = \
        "lcov --directory $${top_srcdir} -z"; \
        "rm -rf coverage.info coverage-html"

    coverage-gcovr.depends = clean-gcda check generate-coverage-gcovr

    generate-coverage-gcovr.commands = \
        "@echo Generating coverage GCOVR report"; \
        "gcovr -x -r $${top_srcdir} -o $${top_srcdir}/coverage.xml -e \".*/moc_.*\" -e \"tests/.*\" -e \".*\\.h\""

    clean-coverage-gcovr.depends = clean-gcda
    clean-coverage-gcovr.commands = \
        "rm -rf $${top_srcdir}/coverage.xml"

    QMAKE_CLEAN += *.gcda *.gcno coverage.info coverage.xml
}


# Enable Radio 433 MHz for GPIO's
enable433gpio {
    DEFINES += GPIO433
}

# check websocket support (Qt >= 5.3)
equals(QT_MAJOR_VERSION, 5):greaterThan(QT_MINOR_VERSION, 2) {
    DEFINES += WEBSOCKET
}
<|MERGE_RESOLUTION|>--- conflicted
+++ resolved
@@ -20,14 +20,10 @@
     DEFINES += BLUETOOTH_LE
 }
 
-<<<<<<< HEAD
-# Enable coverage option
-=======
 top_srcdir=$$PWD
 top_builddir=$$shadowed($$PWD)
 
 # Enable coverage option    
->>>>>>> 3eccdb3c
 coverage {
     OBJECTS_DIR =
     MOC_DIR =
