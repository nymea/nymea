/* * * * * * * * * * * * * * * * * * * * * * * * * * * * * * * * * * * * * *
 *                                                                         *
 *  This file is part of guh.                                              *
 *                                                                         *
 *  Guh is free software: you can redistribute it and/or modify            *
 *  it under the terms of the GNU General Public License as published by   *
 *  the Free Software Foundation, version 2 of the License.                *
 *                                                                         *
 *  Guh is distributed in the hope that it will be useful,                 *
 *  but WITHOUT ANY WARRANTY; without even the implied warranty of         *
 *  MERCHANTABILITY or FITNESS FOR A PARTICULAR PURPOSE.  See the          *
 *  GNU General Public License for more details.                           *
 *                                                                         *
 *  You should have received a copy of the GNU General Public License      *
 *  along with guh. If not, see <http://www.gnu.org/licenses/>.            *
 *                                                                         *
 * * * * * * * * * * * * * * * * * * * * * * * * * * * * * * * * * * * * * */

/*!
  \class Gpio
  \brief The Gpio class helps to interact with the gpio pins of the Raspberry Pi.

  \inmodule libguh

  The Raspberry Pi offers lower-level interfaces (GPIO's) intended to connect more directly
  with chips and subsystem modules. General Purpose Input/Output (a.k.a. GPIO) is a generic
  pin on a chip whose behavior (including whether it is an input or output pin) can be controlled
  through this class. An object of of the Gpio class represents a pin on the board.

  In following table is a list of all GPIO's of the Raspberry Pi Rev. 2.0:

  \image gpio.png "Gpio settings"

  Valid GPIO's for this class are those with a GPIO number (for example GPIO 22, which is on pin Nr. 15)

*/

#include "gpio.h"
#include <QDebug>

/*! Constructs a \l{Gpio} object to represent a GPIO with the given \a gpio number and the \a parent. */
Gpio::Gpio(QObject *parent, int gpio) :
    QObject(parent),m_gpio(gpio)
{
}

/*! Destroys the Gpio object and unexports the GPIO. */
Gpio::~Gpio()
{
    unexportGpio();
}

/*! Returns true if this GPIO could be exported in the system file "/sys/class/gpio/export". */
bool Gpio::exportGpio()
{
    unexportGpio();

    char buf[64];

    int fd = open("/sys/class/gpio/export", O_WRONLY);
    if (fd < 0) {
        //qDebug() << "ERROR: could not open /sys/class/gpio/export";
        return false;
    }

    ssize_t len = snprintf(buf, sizeof(buf), "%d", m_gpio);
    if(write(fd, buf, len) != len){
        qDebug() << "ERROR: could not write to gpio (export)";
        close(fd);
        return false;
    }
    close(fd);
    return true;
}

/*! Returns true if this GPIO could be unexported in the system file "/sys/class/gpio/unexport". */
bool Gpio::unexportGpio()
{
    char buf[64];

    int fd = open("/sys/class/gpio/unexport", O_WRONLY);
    if (fd < 0) {
        //qDebug() << "ERROR: could not open /sys/class/gpio/unexport";
        return false;
    }

    ssize_t len = snprintf(buf, sizeof(buf), "%d", m_gpio);
    if(write(fd, buf, len) != len){
        //qDebug() << "ERROR: could not write to gpio (unexport)";
        close(fd);
        return false;
    }
    close(fd);
    return true;
}

/*! Returns true if the file of this GPIO could be opend.*/
int Gpio::openGpio()
{
    char buf[64];

    snprintf(buf, sizeof(buf), "/sys/class/gpio/gpio%d/value", m_gpio);

    int fd = open(buf, O_RDONLY | O_NONBLOCK );
    if (fd < 0) {
        qDebug() << "ERROR: could not open /sys/class/gpio" << m_gpio << "/direction";
        return fd;
    }
    return fd;
}

/*! Returns true if the direction \a dir of this GPIO could be set correctly.
 *
 * Possible directions are:
 *
 * \table
 * \header
 *      \li {2,1} Pin directions
 * \row
 *      \li 0
 *      \li INPUT
 * \row
 *      \li 1
 *      \li OUTPUT
 * \endtable
 */
bool Gpio::setDirection(int dir)
{
    char buf[64];
    snprintf(buf, sizeof(buf), "/sys/class/gpio/gpio%d/direction", m_gpio);

    int fd = open(buf, O_WRONLY);
    if (fd < 0) {
        qDebug() << "ERROR: could not open /sys/class/gpio" << m_gpio << "/direction";
        return false;
    }
    if(dir == INPUT){
        if(write(fd, "in", 3) != 3){
            qDebug() << "ERROR: could not write to gpio (set INPUT)";
            close(fd);
            return false;
        }
        m_dir = INPUT;
        close(fd);
        return true;
    }
    if(dir == OUTPUT){
        if(write(fd, "out", 4) != 4){
            qDebug() << "ERROR: could not write to gpio (set OUTPUT)";
            close(fd);
            return false;
        }
        m_dir = OUTPUT;
        close(fd);
        return true;
    }
    close(fd);
    return false;
}
<<<<<<< HEAD
/*! Returns true if the digital \a value of the GPIO could be set correctly.
=======

/*! Returns true, if the digital \a value of the GPIO could be set correctly.
>>>>>>> 7064cc5c
 *
 * Possible \a value 's are:
 *
 * \table
 * \header
 *      \li {2,1} Pin value
 * \row
 *      \li 0
 *      \li LOW
 * \row
 *      \li 1
 *      \li HIGH
 * \endtable
 */
bool Gpio::setValue(unsigned int value)
{
    // check if gpio is a output
    if( m_dir == OUTPUT){
        char buf[64];
        snprintf(buf, sizeof(buf), "/sys/class/gpio/gpio%d/value", m_gpio);

        int fd = open(buf, O_WRONLY);
        if (fd < 0) {
            qDebug() << "ERROR: could not open /sys/class/gpio" << m_gpio << "/value";
            return false;
        }

        if(value == LOW){
            if(write(fd, "0", 2) != 2){
                qDebug() << "ERROR: could not write to gpio (set LOW)";
                close(fd);
                return false;
            }
            close(fd);
            return true;
        }
        if(value == HIGH){
            if(write(fd, "1", 2) != 2){
                qDebug() << "ERROR: could not write to gpio (set HIGH)";
                close(fd);
                return false;
            }
            close(fd);
            return true;
        }
        close(fd);
        return false;
    }else{
        qDebug() << "ERROR: Gpio" << m_gpio << "is not an OUTPUT.";
        return false;
    }
}

/*! Returns the current digital value of the GPIO.
 *
 * Possible values are:
 *
 * \table
 * \header
 *      \li {2,1} Pin directions
 * \row
 *      \li 0
 *      \li LOW
 * \row
 *      \li 1
 *      \li HIGH
 * \endtable
 */
int Gpio::getValue()
{
    char buf[64];

    snprintf(buf, sizeof(buf), "/sys/class/gpio/gpio%d/value", m_gpio);

    int fd = open(buf, O_RDONLY);
    if (fd < 0) {
        qDebug() << "ERROR: could not open /sys/class/gpio" << m_gpio << "/value";
        return -1;
    }
    char ch;
    int value = -1;
    ssize_t len = read(fd, &ch, 1);
    if(len != 1){
        close(fd);
        return -1;
    }

    if (ch != '0') {
        value = 1;
    }else{
        value = 0;
    }
    close(fd);
    return value;
}

/*! Returns true if the \a edge of this GPIO could be set correctly. The \a edge parameter specifies,
 *  when an interrupt occurs.
 *
 * Possible values are:
 *
 * \table
 * \header
 *      \li {2,1} Edge possibilitys
 * \row
 *      \li 0
 *      \li EDGE_FALLING
 * \row
 *      \li 1
 *      \li EDGE_RISING
 * \row
 *      \li 2
 *      \li EDGE_BOTH
 * \endtable
 */
bool Gpio::setEdgeInterrupt(int edge)
{
    char buf[64];
    snprintf(buf, sizeof(buf), "/sys/class/gpio/gpio%d/edge", m_gpio);

    int fd = open(buf, O_WRONLY);
    if (fd < 0) {
        qDebug() << "ERROR: could not open /sys/class/gpio" << m_gpio << "/edge";
        return false;
    }

    if(edge == EDGE_FALLING){
        if(write(fd, "falling", 8) != 8){
            qDebug() << "ERROR: could not write to gpio (set EDGE_FALLING)";
            close(fd);
            return false;
        }
        close(fd);
        return true;
    }
    if(edge == EDGE_RISING){
        if(write(fd, "rising", 7) != 7){
            qDebug() << "ERROR: could not write to gpio (set EDGE_RISING)";
            close(fd);
            return false;
        }
        close(fd);
        return true;
    }
    if(edge == EDGE_BOTH){
        if(write(fd, "both", 5) != 5){
            qDebug() << "ERROR: could not write to gpio (set EDGE_BOTH)";
            close(fd);
            return false;
        }
        close(fd);
        return true;
    }
    close(fd);
    return false;
}

bool Gpio::setActiveLow(bool activeLow)
{
    char buf[64];
    snprintf(buf, sizeof(buf), "/sys/class/gpio/gpio%d/active_low", m_gpio);
    int fd = open(buf, O_WRONLY);
    if (fd < 0) {
        qDebug() << "ERROR: could not open /sys/class/gpio" << m_gpio << "/active_low";
        return false;
    }

    if(activeLow){
        if(write(fd, "0", 2) != 2){
            qDebug() << "ERROR: could not write to gpio (set Active LOW)";
            close(fd);
            return false;
        }
        close(fd);
        return true;
    }
    if(!activeLow){
        if(write(fd, "1", 2) != 2){
            qDebug() << "ERROR: could not write to gpio (set Active HIGH)";
            close(fd);
            return false;
        }
        close(fd);
        return true;
    }
    close(fd);
    return false;
}

int Gpio::gpioPin()
{
    return m_gpio;
}

int Gpio::gpioDirection()
{
    return m_dir;
}

bool Gpio::isAvailable()
{
    QDir gpioDirectory("/sys/class/gpio");
    return gpioDirectory.exists();
}<|MERGE_RESOLUTION|>--- conflicted
+++ resolved
@@ -157,12 +157,8 @@
     close(fd);
     return false;
 }
-<<<<<<< HEAD
+
 /*! Returns true if the digital \a value of the GPIO could be set correctly.
-=======
-
-/*! Returns true, if the digital \a value of the GPIO could be set correctly.
->>>>>>> 7064cc5c
  *
  * Possible \a value 's are:
  *
