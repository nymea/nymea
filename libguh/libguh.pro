include(../guh.pri)

TARGET = guh
TEMPLATE = lib

QT += network

target.path = /usr/lib
INSTALLS += target

SOURCES += plugin/device.cpp \
           plugin/deviceclass.cpp \
           plugin/deviceplugin.cpp \
           plugin/devicedescriptor.cpp \
           devicemanager.cpp \
           hardware/gpio.cpp \
           hardware/gpiomonitor.cpp \
           hardware/radio433/radio433.cpp \
           hardware/radio433/radio433transmitter.cpp \
           hardware/radio433/radio433receiver.cpp \
           hardware/radio433/radio433brennenstuhlgateway.cpp \
           types/action.cpp \
           types/actiontype.cpp \
           types/state.cpp \
           types/statetype.cpp \
           types/eventtype.cpp \
           types/event.cpp \
           types/eventdescriptor.cpp \
           types/vendor.cpp \
           types/paramtype.cpp \
           types/param.cpp \
           types/paramdescriptor.cpp \
           types/statedescriptor.cpp \
<<<<<<< HEAD
           hardware/upnpdiscovery/upnpdiscovery.cpp \
           hardware/upnpdiscovery/upnpdevice.cpp \
           hardware/upnpdiscovery/upnpdevicedescriptor.cpp
=======
>>>>>>> 7d919b0b

HEADERS += plugin/device.h \
           plugin/deviceclass.h \
           plugin/deviceplugin.h \
           plugin/devicedescriptor.h \
           devicemanager.h \
           hardware/gpio.h \
           hardware/gpiomonitor.h \
           hardware/radio433/radio433.h \
           hardware/radio433/radio433transmitter.h \
           hardware/radio433/radio433receiver.h \
           hardware/radio433/radio433brennenstuhlgateway.h \
           types/action.h \
           types/actiontype.h \
           types/state.h \
           types/statetype.h \
           types/eventtype.h \
           types/event.h \
           types/eventdescriptor.h \
           types/vendor.h \
           types/typeutils.h \
           types/paramtype.h \
           types/param.h \
           types/paramdescriptor.h \
           types/statedescriptor.h \
           typeutils.h \
<<<<<<< HEAD
           hardware/upnpdiscovery/upnpdiscovery.h \
           hardware/upnpdiscovery/upnpdevice.h \
           hardware/upnpdiscovery/upnpdevicedescriptor.h
=======
>>>>>>> 7d919b0b
<|MERGE_RESOLUTION|>--- conflicted
+++ resolved
@@ -19,6 +19,9 @@
            hardware/radio433/radio433transmitter.cpp \
            hardware/radio433/radio433receiver.cpp \
            hardware/radio433/radio433brennenstuhlgateway.cpp \
+           hardware/upnpdiscovery/upnpdiscovery.cpp \
+           hardware/upnpdiscovery/upnpdevice.cpp \
+           hardware/upnpdiscovery/upnpdevicedescriptor.cpp
            types/action.cpp \
            types/actiontype.cpp \
            types/state.cpp \
@@ -31,12 +34,7 @@
            types/param.cpp \
            types/paramdescriptor.cpp \
            types/statedescriptor.cpp \
-<<<<<<< HEAD
-           hardware/upnpdiscovery/upnpdiscovery.cpp \
-           hardware/upnpdiscovery/upnpdevice.cpp \
-           hardware/upnpdiscovery/upnpdevicedescriptor.cpp
-=======
->>>>>>> 7d919b0b
+
 
 HEADERS += plugin/device.h \
            plugin/deviceclass.h \
@@ -49,6 +47,9 @@
            hardware/radio433/radio433transmitter.h \
            hardware/radio433/radio433receiver.h \
            hardware/radio433/radio433brennenstuhlgateway.h \
+           hardware/upnpdiscovery/upnpdiscovery.h \
+           hardware/upnpdiscovery/upnpdevice.h \
+           hardware/upnpdiscovery/upnpdevicedescriptor.h
            types/action.h \
            types/actiontype.h \
            types/state.h \
@@ -62,10 +63,4 @@
            types/param.h \
            types/paramdescriptor.h \
            types/statedescriptor.h \
-           typeutils.h \
-<<<<<<< HEAD
-           hardware/upnpdiscovery/upnpdiscovery.h \
-           hardware/upnpdiscovery/upnpdevice.h \
-           hardware/upnpdiscovery/upnpdevicedescriptor.h
-=======
->>>>>>> 7d919b0b
+           typeutils.h \