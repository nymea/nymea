--- conflicted
+++ resolved
@@ -130,11 +130,7 @@
     registerMethod("EnableRepository", description, params, returns);
 
     params.clear(); returns.clear();
-<<<<<<< HEAD
     description = "Get the system time and configuraton. The \"time\" and \"timeZone\" properties "
-=======
-    description = "Get the system time and configuraton. The \"serverTime\" and \"serverTimezone\" properties "
->>>>>>> 8f5536ba
                   "give the current server time and time zone. \"automaticTimeAvailable\" indicates whether "
                   "this system supports automatically setting the clock (e.g. using NTP). \"automaticTime\" will "
                   "be true if the system is configured to automatically update the clock.";
