--- conflicted
+++ resolved
@@ -10,12 +10,8 @@
     wakeonlan           \
     mailnotification    \
     philipshue          \
-<<<<<<< HEAD
     eq-3                \
-=======
     wemo                \
-
->>>>>>> e0efda8b
 
 boblight {
     SUBDIRS += boblight
