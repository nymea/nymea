--- conflicted
+++ resolved
@@ -306,7 +306,7 @@
 DeviceManager::DeviceError DevicePluginOpenweathermap::discoverDevices(const DeviceClassId &deviceClassId, const ParamList &params)
 {
     if(deviceClassId != openweathermapDeviceClassId){
-        return report(DeviceManager::DeviceErrorDeviceClassNotFound);
+        return DeviceManager::DeviceErrorDeviceClassNotFound;
     }
 
     QString location;
@@ -322,26 +322,18 @@
     } else {
         m_openweaher->search(location);
     }
-<<<<<<< HEAD
-    return DeviceManager::DeviceErrorAsync;
-=======
 
     // otherwise search the given string
     m_openweaher->search(location);
-    return report(DeviceManager::DeviceErrorAsync);
->>>>>>> ecc88cec
+    return DeviceManager::DeviceErrorAsync;
 }
 
 DeviceManager::DeviceSetupStatus DevicePluginOpenweathermap::setupDevice(Device *device)
 {
     foreach (Device *deviceListDevice, deviceManager()->findConfiguredDevices(openweathermapDeviceClassId)) {
         if(deviceListDevice->paramValue("id").toString() == device->paramValue("id").toString()){
-<<<<<<< HEAD
-            qWarning() << QString("Location " + device->paramValue("location").toString() + "already in added");
+            qWarning() << QString("Location " + device->paramValue("location").toString() + " already added.");
             return DeviceManager::DeviceSetupStatusFailure;
-=======
-            return reportDeviceSetup(DeviceManager::DeviceSetupStatusFailure,QString("Location " + device->paramValue("location").toString() + " already added."));
->>>>>>> ecc88cec
         }
     }
 
