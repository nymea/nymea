/* * * * * * * * * * * * * * * * * * * * * * * * * * * * * * * * * * * * * *
 *                                                                         *
 *  Copyright (C) 2014 Michael Zanetti <michael_zanetti@gmx.net>           *
 *  Copyright (C) 2015 Simon Stuerz <simon.stuerz@guh.guru>                *
 *                                                                         *
 *  This file is part of guh.                                              *
 *                                                                         *
 *  Guh is free software: you can redistribute it and/or modify            *
 *  it under the terms of the GNU General Public License as published by   *
 *  the Free Software Foundation, version 2 of the License.                *
 *                                                                         *
 *  Guh is distributed in the hope that it will be useful,                 *
 *  but WITHOUT ANY WARRANTY; without even the implied warranty of         *
 *  MERCHANTABILITY or FITNESS FOR A PARTICULAR PURPOSE.  See the          *
 *  GNU General Public License for more details.                           *
 *                                                                         *
 *  You should have received a copy of the GNU General Public License      *
 *  along with guh. If not, see <http://www.gnu.org/licenses/>.            *
 *                                                                         *
 * * * * * * * * * * * * * * * * * * * * * * * * * * * * * * * * * * * * * */

/*!
    \page philipshue.html
    \title Philips hue

    \ingroup plugins
    \ingroup network

    This plugin allows to interact with the \l{http://www2.meethue.com/}{Philips hue} bridge. Each light bulp connected to the bridge
    will appear automatically in the system, once the bridge is added to guh.

    \chapter Plugin properties
    Following JSON file contains the definition and the description of all available \l{DeviceClass}{DeviceClasses}
    and \l{Vendor}{Vendors} of this \l{DevicePlugin}.

    Each \l{DeviceClass} has a list of \l{ParamType}{paramTypes}, \l{ActionType}{actionTypes}, \l{StateType}{stateTypes}
    and \l{EventType}{eventTypes}. The \l{DeviceClass::CreateMethod}{createMethods} parameter describes how the \l{Device}
    will be created in the system. A device can have more than one \l{DeviceClass::CreateMethod}{CreateMethod}.
    The \l{DeviceClass::SetupMethod}{setupMethod} describes the setup method of the \l{Device}.
    The detailed implementation of each \l{DeviceClass} can be found in the source code.

    \note If a \l{StateType} has the parameter \tt{"writable": {...}}, an \l{ActionType} with the same uuid and \l{ParamType}{ParamTypes}
    will be created automatically.

    \quotefile plugins/deviceplugins/philipshue/devicepluginphilipshue.json
*/

#include "devicepluginphilipshue.h"

#include "devicemanager.h"
#include "plugin/device.h"
#include "types/param.h"
#include "plugininfo.h"

#include <QDebug>
#include <QStringList>
#include <QColor>
#include <QJsonDocument>

DevicePluginPhilipsHue::DevicePluginPhilipsHue()
{
}

DeviceManager::HardwareResources DevicePluginPhilipsHue::requiredHardware() const
{
    return DeviceManager::HardwareResourceTimer | DeviceManager::HardwareResourceUpnpDisovery | DeviceManager::HardwareResourceNetworkManager;
}

DeviceManager::DeviceError DevicePluginPhilipsHue::discoverDevices(const DeviceClassId &deviceClassId, const ParamList &params)
{
    Q_UNUSED(deviceClassId)
    Q_UNUSED(params)

<<<<<<< HEAD
    qCDebug(dcPhilipsHue) << "Start discovering Hue Bridges...";
=======
>>>>>>> 1918b971
    upnpDiscover("libhue:idl");
    return DeviceManager::DeviceErrorAsync;
}

DeviceManager::DeviceSetupStatus DevicePluginPhilipsHue::setupDevice(Device *device)
{
    // hue bridge
    if (device->deviceClassId() == hueBridgeDeviceClassId) {
        // unconfigured bridges (from pairing)
        foreach (HueBridge *b, m_unconfiguredBridges) {
            if (b->hostAddress().toString() == device->paramValue("host address").toString()) {
                m_unconfiguredBridges.removeAll(b);

                // set data which was not known during discovery
                device->setParamValue("name", b->name());
                device->setParamValue("api key", b->apiKey());
                device->setParamValue("zigbee channel", b->zigbeeChannel());
                device->setParamValue("api version", b->apiVersion());
                device->setParamValue("software version", b->softwareVersion());
                device->setParamValue("mac address", b->macAddress());
                device->setStateValue(bridgeReachableStateTypeId, true);
                m_bridges.insert(b, device);

                // now add the child lights from this bridge as auto device
                QList<DeviceDescriptor> descriptors;
                foreach (HueLight *light, b->lights()) {
                    DeviceDescriptor descriptor(hueLightDeviceClassId, "Philips Hue Light", light->name());
                    ParamList params;
                    params.append(Param("name", light->name()));
                    params.append(Param("api key", light->apiKey()));
                    params.append(Param("bridge", device->id().toString()));
                    params.append(Param("host address", light->hostAddress().toString()));
                    params.append(Param("model id", light->modelId()));
                    params.append(Param("light id", light->lightId()));
                    descriptor.setParams(params);
                    descriptors.append(descriptor);
                    qCDebug(dcPhilipsHue) << "Emit auto device appeared: light" << light->name();
                }

                emit autoDevicesAppeared(hueLightDeviceClassId, descriptors);

                qCDebug(dcPhilipsHue) << "Adding Hue bridge" << b->hostAddress().toString();
                return DeviceManager::DeviceSetupStatusSuccess;
            }
        }

        // loaded bridge
        HueBridge *bridge = new HueBridge(device->paramValue("api key").toString(),
                                          QHostAddress(device->paramValue("host address").toString()));

        bridge->setName(device->paramValue("name").toString());
        bridge->setApiVersion(device->paramValue("api version").toString());
        bridge->setSoftwareVersion(device->paramValue("software version").toString());
        bridge->setMacAddress(device->paramValue("mac address").toString());
        bridge->setZigbeeChannel(device->paramValue("zigbee channel").toInt());

        m_bridges.insert(bridge, device);
        qCDebug(dcPhilipsHue) << "Setup Hue bridge success" << bridge->hostAddress().toString();
        return DeviceManager::DeviceSetupStatusSuccess;
    }

    // hue lights
    if (device->deviceClassId() == hueLightDeviceClassId) {

        HueLight *hueLight = 0;

        // check if this is a unconfigured light
        for (int i = 0; i < m_unconfiguredLights.count(); i++) {
            if (m_unconfiguredLights.at(i)->apiKey() == device->paramValue("api key").toString()) {
                hueLight = m_unconfiguredLights.takeAt(i);
                break;
            }
        }

        // check if this is a light from settings
        if (hueLight == 0) {
            hueLight = new HueLight(device->paramValue("light id").toInt(),
                                    QHostAddress(device->paramValue("host address").toString()),
                                    device->paramValue("name").toString(),
                                    device->paramValue("api key").toString(),
                                    device->paramValue("model id").toString(),
                                    DeviceId(device->paramValue("bridge").toString()),
                                    this);
            connect(hueLight, &HueLight::stateChanged, this, &DevicePluginPhilipsHue::lightStateChanged);
        }
        device->setParentId(device->paramValue("bridge").toString());
        m_lights.insert(hueLight, device);
        qCDebug(dcPhilipsHue) << "Setup hue light" << hueLight->name();
        setLightName(device, device->paramValue("name").toString());
    }

    return DeviceManager::DeviceSetupStatusAsync;
}

void DevicePluginPhilipsHue::deviceRemoved(Device *device)
{
    if (device->deviceClassId() == hueBridgeDeviceClassId) {
        HueBridge *bridge = m_bridges.key(device);
        m_bridges.remove(bridge);
        bridge->deleteLater();
    }

    if (device->deviceClassId() == hueLightDeviceClassId) {
        HueLight *light = m_lights.key(device);
        m_lights.remove(light);
        light->deleteLater();
    }
}

void DevicePluginPhilipsHue::upnpDiscoveryFinished(const QList<UpnpDeviceDescriptor> &upnpDeviceDescriptorList)
{
    QList<DeviceDescriptor> deviceDescriptors;
    foreach (const UpnpDeviceDescriptor &upnpDevice, upnpDeviceDescriptorList) {
        if (upnpDevice.modelDescription().contains("Philips")) {
            DeviceDescriptor descriptor(hueBridgeDeviceClassId, "Philips Hue Bridge", upnpDevice.hostAddress().toString());
            ParamList params;
            params.append(Param("name", QString()));
            params.append(Param("host address", upnpDevice.hostAddress().toString()));
            params.append(Param("api key", QString()));
            params.append(Param("mac address", QString()));
            params.append(Param("api version", QString()));
            params.append(Param("software version", QString()));
            params.append(Param("zigbee channel", -1));
            descriptor.setParams(params);
            deviceDescriptors.append(descriptor);
            qCDebug(dcPhilipsHue) << "Found Hue bridge on" << upnpDevice.hostAddress().toString();
        }
    }

    emit devicesDiscovered(hueBridgeDeviceClassId, deviceDescriptors);
}

DeviceManager::DeviceSetupStatus DevicePluginPhilipsHue::confirmPairing(const PairingTransactionId &pairingTransactionId, const DeviceClassId &deviceClassId, const ParamList &params, const QString &secret)
{
    Q_UNUSED(secret)

    if (deviceClassId != hueBridgeDeviceClassId)
        return DeviceManager::DeviceSetupStatusFailure;

    PairingInfo *pairingInfo = new PairingInfo(this);
    pairingInfo->setPairingTransactionId(pairingTransactionId);
    pairingInfo->setHost(QHostAddress(params.paramValue("host address").toString()));

    QVariantMap deviceTypeParam;
    deviceTypeParam.insert("devicetype", "guh");

    QJsonDocument jsonDoc = QJsonDocument::fromVariant(deviceTypeParam);

    QNetworkRequest request(QUrl("http://" + pairingInfo->host().toString() + "/api"));
    request.setHeader(QNetworkRequest::ContentTypeHeader, "application/json");
    QNetworkReply *reply = networkManagerPost(request, jsonDoc.toJson());

    m_pairingRequests.insert(reply, pairingInfo);

    return DeviceManager::DeviceSetupStatusAsync;
}

void DevicePluginPhilipsHue::networkManagerReplyReady(QNetworkReply *reply)
{
    int status = reply->attribute(QNetworkRequest::HttpStatusCodeAttribute).toInt();

    // create user finished
    if (m_pairingRequests.keys().contains(reply)) {
        PairingInfo *pairingInfo = m_pairingRequests.take(reply);

        // check HTTP status code
        if (status != 200) {
            qCWarning(dcPhilipsHue) << "Request error:" << status << reply->errorString();
            pairingInfo->deleteLater();
            reply->deleteLater();
            return;
        }
        processPairingResponse(pairingInfo, reply->readAll());

    } else if (m_informationRequests.keys().contains(reply)) {
        PairingInfo *pairingInfo = m_informationRequests.take(reply);

        // check HTTP status code
        if (status != 200) {
            qCWarning(dcPhilipsHue) << "Request error:" << status << reply->errorString();
            reply->deleteLater();
            pairingInfo->deleteLater();
            return;
        }
        processInformationResponse(pairingInfo, reply->readAll());

    } else if (m_lightRefreshRequests.keys().contains(reply)) {

        Device *device = m_lightRefreshRequests.take(reply);

        // check HTTP status code
        if (status != 200) {
            qCWarning(dcPhilipsHue) << "Refresh Hue Light request error:" << status << reply->errorString();
            onBridgeError(device);
            reply->deleteLater();
            return;
        }
        processLightRefreshResponse(device, reply->readAll());

    } else if (m_bridgeRefreshRequests.keys().contains(reply)) {

        Device *device = m_bridgeRefreshRequests.take(reply);

        // check HTTP status code
        if (status != 200) {
            qCWarning(dcPhilipsHue) << "Refresh Hue Bridge request error:" << status << reply->errorString();
            onBridgeError(device);
            reply->deleteLater();
            return;
        }
        processBridgeRefreshResponse(device, reply->readAll());

    } else if (m_asyncActions.keys().contains(reply)) {

        QPair<Device *, ActionId> actionInfo = m_asyncActions.take(reply);

        // check HTTP status code
        if (status != 200) {
            qCWarning(dcPhilipsHue) << "Refresh Hue Light request error:" << status << reply->errorString();
            onBridgeError(actionInfo.first);
            emit actionExecutionFinished(actionInfo.second, DeviceManager::DeviceErrorHardwareNotAvailable);
            reply->deleteLater();
            return;
        }
        QByteArray data = reply->readAll();
        processActionResponse(actionInfo.first, actionInfo.second, data);

    } else if (m_lightSetNameRequests.keys().contains(reply)) {

        Device *device = m_lightSetNameRequests.take(reply);

        // check HTTP status code
        if (status != 200) {
            qCWarning(dcPhilipsHue) << "Set name of Hue Light request error:" << status << reply->errorString();
            reply->deleteLater();
            return;
        }
        processSetNameResponse(device, reply->readAll());
    }

    reply->deleteLater();
}

void DevicePluginPhilipsHue::guhTimer()
{
    foreach (Device *device, m_bridges.values()) {
        refreshBridge(device);
    }
}

DeviceManager::DeviceError DevicePluginPhilipsHue::executeAction(Device *device, const Action &action)
{
    if (device->deviceClassId() == hueLightDeviceClassId) {
        HueLight *light = m_lights.key(device);

        if (!light->reachable())
            return DeviceManager::DeviceErrorHardwareNotAvailable;

        if (action.actionTypeId() == huePowerActionTypeId) {
            QPair<QNetworkRequest, QByteArray> request = light->createSetPowerRequest(action.param("power").value().toBool());
            m_asyncActions.insert(networkManagerPut(request.first, request.second),QPair<Device *, ActionId>(device, action.id()));
            return DeviceManager::DeviceErrorAsync;
        } else if (action.actionTypeId() == hueColorActionTypeId) {
            QPair<QNetworkRequest, QByteArray> request = light->createSetColorRequest(action.param("color").value().value<QColor>());
            m_asyncActions.insert(networkManagerPut(request.first, request.second),QPair<Device *, ActionId>(device, action.id()));
            return DeviceManager::DeviceErrorAsync;
        } else if (action.actionTypeId() == hueBrightnessActionTypeId) {
            QPair<QNetworkRequest, QByteArray> request = light->createSetBrightnessRequest(percentageToBrightness(action.param("brightness").value().toInt()));
            m_asyncActions.insert(networkManagerPut(request.first, request.second),QPair<Device *, ActionId>(device, action.id()));
            return DeviceManager::DeviceErrorAsync;
        } else if (action.actionTypeId() == hueEffectActionTypeId) {
            QPair<QNetworkRequest, QByteArray> request = light->createSetEffectRequest(action.param("effect").value().toString());
            m_asyncActions.insert(networkManagerPut(request.first, request.second),QPair<Device *, ActionId>(device, action.id()));
            return DeviceManager::DeviceErrorAsync;
        } else if (action.actionTypeId() == hueAlertActionTypeId) {
            QPair<QNetworkRequest, QByteArray> request = light->createFlashRequest(action.param("alert").value().toString());
            m_asyncActions.insert(networkManagerPut(request.first, request.second),QPair<Device *, ActionId>(device, action.id()));
            return DeviceManager::DeviceErrorAsync;
        } else if (action.actionTypeId() == hueTemperatureActionTypeId) {
            QPair<QNetworkRequest, QByteArray> request = light->createSetTemperatureRequest(action.param("color temperature").value().toInt());
            m_asyncActions.insert(networkManagerPut(request.first, request.second),QPair<Device *, ActionId>(device, action.id()));
            return DeviceManager::DeviceErrorAsync;
        }
        return DeviceManager::DeviceErrorActionTypeNotFound;
    }

    if (device->deviceClassId() == hueBridgeDeviceClassId) {
        // TODO: search if a light was added or removed from bridge
        return DeviceManager::DeviceErrorNoError;
    }
    return DeviceManager::DeviceErrorDeviceClassNotFound;
}

void DevicePluginPhilipsHue::lightStateChanged()
{
    HueLight *light = static_cast<HueLight *>(sender());

    Device *device = m_lights.value(light);
    if (!device)
        return;

    device->setStateValue(hueReachableStateTypeId, light->reachable());
    device->setStateValue(hueColorStateTypeId, QVariant::fromValue(light->color()));
    device->setStateValue(huePowerStateTypeId, light->power());
    device->setStateValue(hueBrightnessStateTypeId, brightnessToPercentage(light->brightness()));
    device->setStateValue(hueTemperatureStateTypeId, light->ct());
    device->setStateValue(hueEffectStateTypeId, light->effect());
}

void DevicePluginPhilipsHue::refreshLight(Device *device)
{
    HueLight *light = m_lights.key(device);

    QNetworkRequest request(QUrl("http://" + light->hostAddress().toString() + "/api/" + light->apiKey() + "/lights/" + QString::number(light->lightId())));
    request.setHeader(QNetworkRequest::ContentTypeHeader, "application/json");
    QNetworkReply *reply = networkManagerGet(request);

    m_lightRefreshRequests.insert(reply, device);
}

void DevicePluginPhilipsHue::refreshBridge(Device *device)
{
    HueBridge *bridge = m_bridges.key(device);

    QNetworkRequest request(QUrl("http://" + bridge->hostAddress().toString() + "/api/" + bridge->apiKey() + "/lights/"));
    request.setHeader(QNetworkRequest::ContentTypeHeader, "application/json");
    QNetworkReply *reply = networkManagerGet(request);

    m_bridgeRefreshRequests.insert(reply, device);
}

void DevicePluginPhilipsHue::setLightName(Device *device, QString name)
{
    HueLight *light = m_lights.key(device);

    qCDebug(dcPhilipsHue) << "Set hue light name" << name;

    QVariantMap requestMap;
    requestMap.insert("name", name);
    QJsonDocument jsonDoc = QJsonDocument::fromVariant(requestMap);

    QNetworkRequest request(QUrl("http://" + light->hostAddress().toString() + "/api/" + light->apiKey() +
                                 "/lights/" + QString::number(light->lightId())));
    request.setHeader(QNetworkRequest::ContentTypeHeader, "application/json");

    QNetworkReply *reply = networkManagerPut(request,jsonDoc.toJson());
    m_lightSetNameRequests.insert(reply, device);
}

void DevicePluginPhilipsHue::processLightRefreshResponse(Device *device, const QByteArray &data)
{
    QJsonParseError error;
    QJsonDocument jsonDoc = QJsonDocument::fromJson(data, &error);

    // check JSON error
    if (error.error != QJsonParseError::NoError) {
        qCWarning(dcPhilipsHue) << "Hue Bridge json error in response" << error.errorString();
        return;
    }

    // check response error
    if (data.contains("error")) {
        qCWarning(dcPhilipsHue) << "Failed to refresh Hue Light:" << jsonDoc.toVariant().toList().first().toMap().value("error").toMap().value("description").toString();
        return;
    }

    HueLight *hueLight = m_lights.key(device);
    hueLight->updateStates(jsonDoc.toVariant().toMap().value("state").toMap());
}

void DevicePluginPhilipsHue::processBridgeRefreshResponse(Device *device, const QByteArray &data)
{
    QJsonParseError error;
    QJsonDocument jsonDoc = QJsonDocument::fromJson(data, &error);

    qCDebug(dcPhilipsHue) << "Process hue bridge response";

    // check JSON error
    if (error.error != QJsonParseError::NoError) {
        qCWarning(dcPhilipsHue) << "Hue Bridge json error in response" << error.errorString();
        return;
    }

    // check response error
    if (data.contains("error")) {
        qCWarning(dcPhilipsHue) << "Failed to refresh Hue Bridge:" << jsonDoc.toVariant().toList().first().toMap().value("error").toMap().value("description").toString();
        return;
    }

    // mark bridge as reachable
    device->setStateValue(bridgeReachableStateTypeId, true);

    QVariantMap lightsMap = jsonDoc.toVariant().toMap();
    foreach (const QString &lightId, lightsMap.keys()) {
        QVariantMap lightMap = lightsMap.value(lightId).toMap();
        // get the light of this bridge
        foreach (HueLight *light, m_lights.keys()) {
            if (light->lightId() == lightId.toInt() && light->bridgeId() == device->id()) {
                light->updateStates(lightMap.value("state").toMap());
            }
        }
    }
}

void DevicePluginPhilipsHue::processSetNameResponse(Device *device, const QByteArray &data)
{
    QJsonParseError error;
    QJsonDocument jsonDoc = QJsonDocument::fromJson(data, &error);

    qCDebug(dcPhilipsHue) << "Process set name response";

    // check JSON error
    if (error.error != QJsonParseError::NoError) {
        qCWarning(dcPhilipsHue) << "Hue Bridge json error in response" << error.errorString();
        emit deviceSetupFinished(device, DeviceManager::DeviceSetupStatusFailure);
        return;
    }

    // check response error
    if (data.contains("error")) {
        qCWarning(dcPhilipsHue) << "Failed to set name of Hue:" << jsonDoc.toVariant().toList().first().toMap().value("error").toMap().value("description").toString();
        emit deviceSetupFinished(device, DeviceManager::DeviceSetupStatusFailure);
        return;
    }

    emit deviceSetupFinished(device, DeviceManager::DeviceSetupStatusSuccess);

    if (device->deviceClassId() == hueLightDeviceClassId)
        refreshLight(device);

}

void DevicePluginPhilipsHue::processPairingResponse(PairingInfo *pairingInfo, const QByteArray &data)
{
    QJsonParseError error;
    QJsonDocument jsonDoc = QJsonDocument::fromJson(data, &error);

    qCDebug(dcPhilipsHue) << "Process pairing response";

    // check JSON error
    if (error.error != QJsonParseError::NoError) {
        qCWarning(dcPhilipsHue) << "Hue Bridge json error in response" << error.errorString();
        emit pairingFinished(pairingInfo->pairingTransactionId(), DeviceManager::DeviceSetupStatusFailure);
        pairingInfo->deleteLater();
        return;
    }

    // check response error
    if (data.contains("error")) {
        qCWarning(dcPhilipsHue) << "Failed to pair Hue Bridge:" << jsonDoc.toVariant().toList().first().toMap().value("error").toMap().value("description").toString();
        emit pairingFinished(pairingInfo->pairingTransactionId(), DeviceManager::DeviceSetupStatusFailure);
        pairingInfo->deleteLater();
        return;
    }

    pairingInfo->setApiKey(jsonDoc.toVariant().toList().first().toMap().value("success").toMap().value("username").toString());

    qCDebug(dcPhilipsHue) << "Got api key from bridge:" << pairingInfo->apiKey();

    if (pairingInfo->apiKey().isEmpty()) {
        qCWarning(dcPhilipsHue) << "Failed to pair Hue Bridge: did not get any username from the bridge";
        emit pairingFinished(pairingInfo->pairingTransactionId(), DeviceManager::DeviceSetupStatusFailure);
        pairingInfo->deleteLater();
        return;
    }

    // Paired successfully, check bridge/light information
    QNetworkRequest request(QUrl("http://" + pairingInfo->host().toString() + "/api/" + pairingInfo->apiKey() + "/"));
    request.setHeader(QNetworkRequest::ContentTypeHeader, "application/json");
    QNetworkReply *reply = networkManagerGet(request);

    m_informationRequests.insert(reply, pairingInfo);
}

void DevicePluginPhilipsHue::processInformationResponse(PairingInfo *pairingInfo, const QByteArray &data)
{
    QJsonParseError error;
    QJsonDocument jsonDoc = QJsonDocument::fromJson(data, &error);

    qCDebug(dcPhilipsHue) << "Process get information response";

    // check JSON error
    if (error.error != QJsonParseError::NoError) {
        qCWarning(dcPhilipsHue) << "Hue Bridge json error in response" << error.errorString();
        emit pairingFinished(pairingInfo->pairingTransactionId(), DeviceManager::DeviceSetupStatusFailure);
        pairingInfo->deleteLater();
        return;
    }

    QVariantMap response = jsonDoc.toVariant().toMap();

    // check response error
    if (response.contains("error")) {
        qCWarning(dcPhilipsHue) << "Failed to get information from Hue Bridge:" << response.value("error").toMap().value("description").toString();
        emit pairingFinished(pairingInfo->pairingTransactionId(), DeviceManager::DeviceSetupStatusFailure);
        pairingInfo->deleteLater();
        return;
    }

    // create Bridge
    HueBridge *bridge = new HueBridge(pairingInfo->apiKey(), pairingInfo->host(), this);

    bridge->setApiVersion(response.value("config").toMap().value("apiversion").toString());
    bridge->setSoftwareVersion(response.value("config").toMap().value("swversion").toString());
    bridge->setMacAddress(response.value("config").toMap().value("mac").toString());
    bridge->setName(response.value("config").toMap().value("name").toString());
    bridge->setZigbeeChannel(response.value("config").toMap().value("zigbeechannel").toInt());

    m_unconfiguredBridges.append(bridge);

    // create Lights
    QVariantMap lightsMap = response.value("lights").toMap();
    foreach (QString lightId, lightsMap.keys()) {
        QVariantMap lightMap = lightsMap.value(lightId).toMap();
        HueLight *hueLight = new HueLight(lightId.toInt(),
                                          bridge->hostAddress(),
                                          lightMap.value("name").toString(),
                                          pairingInfo->apiKey(),
                                          lightMap.value("modelid").toString(),
                                          DeviceId(),
                                          this);

        hueLight->updateStates(lightMap.value("state").toMap());

        bridge->addLight(hueLight);
        m_unconfiguredLights.append(hueLight);

        connect(hueLight, &HueLight::stateChanged, this, &DevicePluginPhilipsHue::lightStateChanged);
    }

    qCDebug(dcPhilipsHue) << "Emit pairing finished";
    emit pairingFinished(pairingInfo->pairingTransactionId(), DeviceManager::DeviceSetupStatusSuccess);
    pairingInfo->deleteLater();
}

void DevicePluginPhilipsHue::processActionResponse(Device *device, const ActionId actionId, const QByteArray &data)
{
    QJsonParseError error;
    QJsonDocument jsonDoc = QJsonDocument::fromJson(data, &error);

    // check JSON error
    if (error.error != QJsonParseError::NoError) {
        qCWarning(dcPhilipsHue) << "Hue Bridge json error in response" << error.errorString();
        emit actionExecutionFinished(actionId, DeviceManager::DeviceErrorHardwareNotAvailable);
        return;
    }

    // check response error
    if (data.contains("error")) {
        qCWarning(dcPhilipsHue) << "Failed to execute Hue action:" << jsonDoc.toVariant().toList().first().toMap().value("error").toMap().value("description").toString();
        emit actionExecutionFinished(actionId, DeviceManager::DeviceErrorHardwareNotAvailable);
        return;
    }

    m_lights.key(device)->processActionResponse(jsonDoc.toVariant().toList());
    emit actionExecutionFinished(actionId, DeviceManager::DeviceErrorNoError);
}

void DevicePluginPhilipsHue::onBridgeError(Device *device)
{
    qCWarning(dcPhilipsHue) << "Bridge error happend" << device->id().toString();

    // mark bridge and lamps unreachable
    if (device->deviceClassId() == hueBridgeDeviceClassId) {
        device->setStateValue(bridgeReachableStateTypeId, false);
        foreach (HueLight *light, m_lights.keys()) {
            if (light->bridgeId() == device->id()) {
                device->setStateValue(hueReachableStateTypeId, false);
            }
        }
    } else if (device->deviceClassId() == hueLightDeviceClassId) {
        DeviceId bridgeId = DeviceId(device->paramValue("bridge").toString());
        // mark lamps as unreachable
        foreach (HueLight *light, m_lights.keys()) {
            if (light->bridgeId() == bridgeId) {
                device->setStateValue(hueReachableStateTypeId, false);
            }
        }
        // mark bridge as unreachable
        foreach (Device *d, m_bridges.values()) {
            if (d->id() == bridgeId) {
                d->setStateValue(bridgeReachableStateTypeId, false);
                return;
            }
        }
    }
}

int DevicePluginPhilipsHue::brightnessToPercentage(int brightness)
{
    return (int)(((100.0 * brightness) / 255.0) + 0.5);
}

int DevicePluginPhilipsHue::percentageToBrightness(int percentage)
{
    return (int)(((255.0 * percentage) / 100.0) + 0.5);
}<|MERGE_RESOLUTION|>--- conflicted
+++ resolved
@@ -71,10 +71,7 @@
     Q_UNUSED(deviceClassId)
     Q_UNUSED(params)
 
-<<<<<<< HEAD
     qCDebug(dcPhilipsHue) << "Start discovering Hue Bridges...";
-=======
->>>>>>> 1918b971
     upnpDiscover("libhue:idl");
     return DeviceManager::DeviceErrorAsync;
 }
