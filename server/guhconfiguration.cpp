--- conflicted
+++ resolved
@@ -33,22 +33,6 @@
     // Load guhd settings
     GuhSettings settings(GuhSettings::SettingsRoleGlobal);
     settings.beginGroup("guhd");
-<<<<<<< HEAD
-    m_serverName = settings.value("name", "guhIO").toString();
-    m_timeZone = settings.value("timeZone", QTimeZone::systemTimeZoneId()).toByteArray();
-    m_locale = QLocale(settings.value("language", "en_US").toString());
-    m_serverUuid = settings.value("uuid", QUuid()).toUuid();
-    if (m_serverUuid.isNull()) {
-        m_serverUuid = QUuid::createUuid();
-        settings.setValue("uuid", m_serverUuid);
-    }
-    settings.endGroup();
-
-    qCDebug(dcApplication()) << "Configuration: Server name:" << m_serverName;
-    qCDebug(dcApplication()) << "Configuration: Server uuid:" << m_serverUuid.toString();
-    qCDebug(dcApplication()) << "Configuration: Server time zone:" << QString::fromUtf8(m_timeZone);
-    qCDebug(dcApplication()) << "Configuration: Server locale:" << m_locale.name() << m_locale.nativeLanguageName();
-=======
     setServerName(settings.value("name", "guhIO").toString());
     QUuid serverUuid = settings.value("uuid", QUuid()).toUuid();
     if (serverUuid.isNull())
@@ -57,7 +41,6 @@
     setServerUuid(serverUuid);
     setTimeZone(settings.value("timeZone", QTimeZone::systemTimeZoneId()).toByteArray());
     settings.endGroup();
->>>>>>> 9b22c45d
 
     // TcpServer
     settings.beginGroup("TcpServer");
