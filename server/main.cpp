/* * * * * * * * * * * * * * * * * * * * * * * * * * * * * * * * * * * * * *
 *                                                                         *
 *  Copyright (C) 2015 Simon Stuerz <simon.stuerz@guh.guru>                *
 *  Copyright (C) 2014 Michael Zanetti <michael_zanetti@gmx.net>           *
 *                                                                         *
 *  This file is part of guh.                                              *
 *                                                                         *
 *  Guh is free software: you can redistribute it and/or modify            *
 *  it under the terms of the GNU General Public License as published by   *
 *  the Free Software Foundation, version 2 of the License.                *
 *                                                                         *
 *  Guh is distributed in the hope that it will be useful,                 *
 *  but WITHOUT ANY WARRANTY; without even the implied warranty of         *
 *  MERCHANTABILITY or FITNESS FOR A PARTICULAR PURPOSE.  See the          *
 *  GNU General Public License for more details.                           *
 *                                                                         *
 *  You should have received a copy of the GNU General Public License      *
 *  along with guh. If not, see <http://www.gnu.org/licenses/>.            *
 *                                                                         *
 * * * * * * * * * * * * * * * * * * * * * * * * * * * * * * * * * * * * * */

#include <QCommandLineOption>
#include <QCommandLineParser>
#include <QCoreApplication>
#include <QLoggingCategory>
#include <QMessageLogger>
#include <QStringList>
#include <QTextStream>
#include <QDateTime>
#include <QtPlugin>
#include <QtDebug>
#include <QFile>

#include "stdio.h"
#include "unistd.h"
#include "guhcore.h"
#include "guhservice.h"
#include "guhsettings.h"
#include "guhapplication.h"
#include "loggingcategories.h"

static QHash<QString, bool> s_loggingFilters;

using namespace guhserver;

static void loggingCategoryFilter(QLoggingCategory *category)
{
    if (s_loggingFilters.contains(category->categoryName())) {
        bool debugEnabled = s_loggingFilters.value(category->categoryName());
        category->setEnabled(QtDebugMsg, debugEnabled);
        category->setEnabled(QtWarningMsg, debugEnabled || s_loggingFilters.value("Warnings"));
    } else {
        category->setEnabled(QtDebugMsg, false);
        category->setEnabled(QtWarningMsg, s_loggingFilters.value("qml") || s_loggingFilters.value("Warnings"));
    }
}

static void consoleLogHandler(QtMsgType type, const QMessageLogContext& context, const QString& message)
{
    QString messageString;
    QString timeString = QDateTime::currentDateTime().toString("yyyy.MM.dd hh:mm:ss.zzz");
    switch (type) {
#if (QT_VERSION >= QT_VERSION_CHECK(5, 5, 0))
    case QtInfoMsg:
        messageString = QString(" I %1 | %2: %3").arg(timeString).arg(context.category).arg(message);
        fprintf(stdout, " I | %s: %s\n", context.category, message.toUtf8().data());
        break;
#endif
    case QtDebugMsg:
        messageString = QString(" I %1 | %2: %3").arg(timeString).arg(context.category).arg(message);
        fprintf(stdout, " I | %s: %s\n", context.category, message.toUtf8().data());
        break;
    case QtWarningMsg:
        messageString = QString(" W %1 | %2: %3").arg(timeString).arg(context.category).arg(message);
        fprintf(stdout, " W | %s: %s\n", context.category, message.toUtf8().data());
        break;
    case QtCriticalMsg:
        messageString = QString(" C %1 | %2: %3").arg(timeString).arg(context.category).arg(message);
        fprintf(stdout, " C | %s: %s\n", context.category, message.toUtf8().data());
        break;
    case QtFatalMsg:
        messageString = QString(" F %1 | %2: %3").arg(timeString).arg(context.category).arg(message);
        fprintf(stdout, " F | %s: %s\n", context.category, message.toUtf8().data());
        break;
    }

    QFile logFile(GuhSettings::consoleLogPath());
    if (!logFile.open(QIODevice::WriteOnly | QIODevice::Append)) {
        fprintf(stdout, " W | Application: Could not open logfile.\n");
        return;
    }
    QTextStream textStream(&logFile);
    textStream << messageString << endl;
    logFile.close();
}

int main(int argc, char *argv[])
{
    qInstallMessageHandler(consoleLogHandler);

    GuhApplication application(argc, argv);
    application.setOrganizationName("guh");
    application.setApplicationName("guhd");
    application.setApplicationVersion(GUH_VERSION_STRING);

    // logging filers for core and libguh
    s_loggingFilters.insert("Application", true);
    s_loggingFilters.insert("Warnings", true);
    s_loggingFilters.insert("DeviceManager", true);
    s_loggingFilters.insert("RuleEngine", true);
    s_loggingFilters.insert("Hardware", false);
    s_loggingFilters.insert("Connection", true);
    s_loggingFilters.insert("LogEngine", false);
    s_loggingFilters.insert("TcpServer", false);
    s_loggingFilters.insert("WebServer", false);
    s_loggingFilters.insert("WebSocketServer", false);
    s_loggingFilters.insert("JsonRpc", false);
    s_loggingFilters.insert("Rest", false);
    s_loggingFilters.insert("OAuth2", false);
<<<<<<< HEAD
    s_loggingFilters.insert("TimeManager", false);
=======
    s_loggingFilters.insert("Coap", false);
>>>>>>> a46690ea

    QHash<QString, bool> loggingFiltersPlugins;
    foreach (const QJsonObject &pluginMetadata, DeviceManager::pluginsMetadata()) {
        loggingFiltersPlugins.insert(pluginMetadata.value("idName").toString(), false);
    }

    QCommandLineParser parser;
    parser.addHelpOption();
    parser.addVersionOption();
    QString applicationDescription = QString("\nguh ( /[guːh]/ ) is an open source IoT (Internet of Things) server, \n"
                                             "which allows to control a lot of different devices from many different \n"
                                             "manufacturers. With the powerful rule engine you are able to connect any \n"
                                             "device available in the system and create individual scenes and behaviors \n"
                                             "for your environment.\n\n"
                                             "guhd %1 %2 2014-2016 guh GmbH\n"
                                             "Released under the GNU GENERAL PUBLIC LICENSE Version 2.\n\n"
                                             "API version: %3\n").arg(GUH_VERSION_STRING).arg(QChar(0xA9)).arg(JSON_PROTOCOL_VERSION);

    parser.setApplicationDescription(applicationDescription);

    QCommandLineOption foregroundOption(QStringList() << "n" << "no-daemon", QCoreApplication::translate("main", "Run guhd in the foreground, not as daemon."));
    parser.addOption(foregroundOption);

    QString debugDescription = QString("Debug categories to enable. Prefix with \"No\" to disable. Warnings from all categories will be printed unless explicitly muted with \"NoWarnings\". \n\nCategories are:");

    // create sorted loggingFiler list
    QStringList sortedFilterList = QStringList(s_loggingFilters.keys());
    sortedFilterList.sort();
    foreach (const QString &filterName, sortedFilterList) {
        debugDescription += "\n- " + filterName + " (" + (s_loggingFilters.value(filterName) ? "yes" : "no") + ")";
    }

    // create sorted plugin loggingFiler list
    QStringList sortedPluginList = QStringList(loggingFiltersPlugins.keys());
    sortedPluginList.sort();
    debugDescription += "\n\nPlugin categories:\n";
    foreach (const QString &filterName, sortedPluginList) {
        debugDescription += "\n- " + filterName + " (" + (s_loggingFilters.value(filterName) ? "yes" : "no") + ")";
    }

    QCommandLineOption allOption(QStringList() << "p" << "print-all", "Enables all debug categories. This parameter overrides all debug category parameters.");
    parser.addOption(allOption);
    QCommandLineOption debugOption(QStringList() << "d" << "debug-category", debugDescription, "[No]DebugCategory");
    parser.addOption(debugOption);

    parser.process(application);

    // add plugin metadata to the static hash
    foreach (const QString &category, loggingFiltersPlugins.keys()) {
        s_loggingFilters.insert(category, false);
    }

    // check debug area
    if (!parser.isSet(allOption)) {
        foreach (QString debugArea, parser.values(debugOption)) {
            bool enable = !debugArea.startsWith("No");
            debugArea.remove(QRegExp("^No"));
            if (s_loggingFilters.contains(debugArea)) {
                s_loggingFilters[debugArea] = enable;
            } else {
                qCWarning(dcApplication) << "No such debug category:" << debugArea;
            }
        }
    } else {
        foreach (const QString &debugArea, s_loggingFilters.keys())
            s_loggingFilters[debugArea] = true;

    }
    QLoggingCategory::installFilter(loggingCategoryFilter);

    bool startForeground = parser.isSet(foregroundOption);
    if (startForeground) {
        // inform about userid
        int userId = getuid();
        if (userId != 0) {
            // check if config directory for logfile exists
            if (!QDir().mkpath(GuhSettings::settingsPath())) {
                fprintf(stdout, "Could not create guh settings directory %s", qPrintable(GuhSettings::settingsPath()));
                exit(EXIT_FAILURE);
            }
            qCDebug(dcApplication) << "=====================================";
            qCDebug(dcApplication) << "guhd" << GUH_VERSION_STRING << "started with user ID" << userId;
            qCDebug(dcApplication) << "=====================================";
        } else {
            qCDebug(dcApplication) << "=====================================";
            qCDebug(dcApplication) << "guhd" << GUH_VERSION_STRING << "started as root.";
            qCDebug(dcApplication) << "=====================================";
        }

        // create core instance
        GuhCore::instance();
        return application.exec();
    }

    GuhService service(argc, argv);
    return service.exec();
}<|MERGE_RESOLUTION|>--- conflicted
+++ resolved
@@ -117,11 +117,8 @@
     s_loggingFilters.insert("JsonRpc", false);
     s_loggingFilters.insert("Rest", false);
     s_loggingFilters.insert("OAuth2", false);
-<<<<<<< HEAD
     s_loggingFilters.insert("TimeManager", false);
-=======
     s_loggingFilters.insert("Coap", false);
->>>>>>> a46690ea
 
     QHash<QString, bool> loggingFiltersPlugins;
     foreach (const QJsonObject &pluginMetadata, DeviceManager::pluginsMetadata()) {
