<<<<<<< HEAD
13
=======
12
>>>>>>> 4f4c1950
{
    "methods": {
        "Actions.ExecuteAction": {
            "description": "Execute a single action.",
            "params": {
                "actionTypeId": "Uuid",
                "deviceId": "Uuid",
                "o:params": [
                    "$ref:Param"
                ]
            },
            "returns": {
                "deviceError": "$ref:DeviceError"
            }
        },
        "Actions.GetActionType": {
            "description": "Get the ActionType for the given ActionTypeId",
            "params": {
                "actionTypeId": "Uuid"
            },
            "returns": {
                "deviceError": "$ref:DeviceError",
                "o:actionType": {
                    "id": "Uuid",
                    "name": "Uuid",
                    "paramTypes": [
                        "$ref:ParamType"
                    ]
                }
            }
        },
        "Devices.AddConfiguredDevice": {
            "description": "Add a configured device with a setupMethod of SetupMethodJustAdd. For devices with a setupMethod different than SetupMethodJustAdd, use PairDevice. Use deviceDescriptorId or deviceParams, depending on the createMethod of the device class. CreateMethodJustAdd takes the parameters you want to have with that device. CreateMethodDiscovery requires the use of a deviceDescriptorId.",
            "params": {
                "deviceClassId": "Uuid",
                "o:deviceDescriptorId": "Uuid",
                "o:deviceParams": [
                    "$ref:Param"
                ]
            },
            "returns": {
                "deviceError": "$ref:DeviceError",
                "o:deviceId": "Uuid"
            }
        },
        "Devices.ConfirmPairing": {
            "description": "Confirm an ongoing pairing. In case of SetupMethodEnterPin also provide the pin in the params.",
            "params": {
                "o:secret": "String",
                "pairingTransactionId": "Uuid"
            },
            "returns": {
                "deviceError": "$ref:DeviceError",
                "o:deviceId": "Uuid"
            }
        },
        "Devices.GetActionTypes": {
            "description": "Get action types for a specified deviceClassId.",
            "params": {
                "deviceClassId": "Uuid"
            },
            "returns": {
                "actionTypes": [
                    "$ref:ActionType"
                ]
            }
        },
        "Devices.GetConfiguredDevices": {
            "description": "Returns a list of configured devices.",
            "params": {
            },
            "returns": {
                "devices": [
                    "$ref:Device"
                ]
            }
        },
        "Devices.GetDiscoveredDevices": {
            "description": "Performs a device discovery and returns the results. This function may take a while to return.",
            "params": {
                "deviceClassId": "Uuid",
                "o:discoveryParams": [
                    "$ref:Param"
                ]
            },
            "returns": {
                "deviceError": "$ref:DeviceError",
                "o:deviceDescriptors": [
                    "$ref:DeviceDescriptor"
                ]
            }
        },
        "Devices.GetEventTypes": {
            "description": "Get event types for a specified deviceClassId.",
            "params": {
                "deviceClassId": "Uuid"
            },
            "returns": {
                "eventTypes": [
                    "$ref:EventType"
                ]
            }
        },
        "Devices.GetPluginConfiguration": {
            "description": "Get a plugin's params.",
            "params": {
                "pluginId": "Uuid"
            },
            "returns": {
                "deviceError": "$ref:DeviceError",
                "o:configuration": [
                    "$ref:Param"
                ]
            }
        },
        "Devices.GetPlugins": {
            "description": "Returns a list of loaded plugins.",
            "params": {
            },
            "returns": {
                "plugins": [
                    "$ref:Plugin"
                ]
            }
        },
        "Devices.GetStateTypes": {
            "description": "Get state types for a specified deviceClassId.",
            "params": {
                "deviceClassId": "Uuid"
            },
            "returns": {
                "stateTypes": [
                    "$ref:StateType"
                ]
            }
        },
        "Devices.GetStateValue": {
            "description": "Get the value of the given device and the given stateType",
            "params": {
                "deviceId": "Uuid",
                "stateTypeId": "Uuid"
            },
            "returns": {
                "deviceError": "$ref:DeviceError",
                "o:value": "Variant"
            }
        },
        "Devices.GetStateValues": {
            "description": "Get all the state values of the given device.",
            "params": {
                "deviceId": "Uuid"
            },
            "returns": {
                "deviceError": "$ref:DeviceError",
                "o:values": [
                    {
                        "stateTypeId": "Uuid",
                        "value": "Variant"
                    }
                ]
            }
        },
        "Devices.GetSupportedDevices": {
            "description": "Returns a list of supported Device classes, optionally filtered by vendorId.",
            "params": {
                "o:vendorId": "Uuid"
            },
            "returns": {
                "deviceClasses": [
                    "$ref:DeviceClass"
                ]
            }
        },
        "Devices.GetSupportedVendors": {
            "description": "Returns a list of supported Vendors.",
            "params": {
            },
            "returns": {
                "vendors": [
                    "$ref:Vendor"
                ]
            }
        },
        "Devices.PairDevice": {
            "description": "Pair a device. Use this for DeviceClasses with a setupMethod different than SetupMethodJustAdd.Use deviceDescriptorId or deviceParams, depending on the createMethod of the device class. CreateMethodJustAdd takes the parameters you want to have with that device. CreateMethodDiscovery requires the use of a deviceDescriptorId. If success is true, the return values will contain a pairingTransactionId, a displayMessage and the setupMethod. Depending on the setupMethod you should either proceed with AddConfiguredDevice  or PairDevice.",
            "params": {
                "deviceClassId": "Uuid",
                "o:deviceDescriptorId": "Uuid",
                "o:deviceParams": [
                    "$ref:Param"
                ]
            },
            "returns": {
                "deviceError": "$ref:DeviceError",
                "o:displayMessage": "String",
                "o:pairingTransactionId": "Uuid",
                "o:setupMethod": "$ref:SetupMethod"
            }
        },
        "Devices.RemoveConfiguredDevice": {
            "description": "Remove a device from the system.",
            "params": {
                "deviceId": "Uuid",
                "o:removePolicyList": [
                    {
                        "policy": "$ref:RemovePolicy",
                        "ruleId": "Uuid"
                    }
                ]
            },
            "returns": {
                "deviceError": "$ref:DeviceError"
            }
        },
        "Devices.SetPluginConfiguration": {
            "description": "Set a plugin's params.",
            "params": {
                "configuration": [
                    "$ref:Param"
                ],
                "pluginId": "Uuid"
            },
            "returns": {
                "deviceError": "$ref:DeviceError"
            }
        },
        "Events.GetEventType": {
            "description": "Get the EventType for the given eventTypeId.",
            "params": {
                "eventTypeId": "Uuid"
            },
            "returns": {
                "deviceError": "$ref:DeviceError",
                "o:eventType": "$ref:EventType"
            }
        },
        "JSONRPC.Introspect": {
            "description": "Introspect this API.",
            "params": {
            },
            "returns": {
                "methods": "Object",
                "types": "Object"
            }
        },
        "JSONRPC.SetNotificationStatus": {
            "description": "Enable/Disable notifications for this connections.",
            "params": {
                "enabled": "Bool"
            },
            "returns": {
                "enabled": "Bool"
            }
        },
        "JSONRPC.Version": {
            "description": "Version of this Guh/JSONRPC interface.",
            "params": {
            },
            "returns": {
                "protocol version": "String",
                "version": "String"
            }
        },
        "Logging.GetLogEntries": {
            "description": "Get the LogEntries matching the given filter.",
            "params": {
            },
            "returns": {
                "loggingError": "$ref:LoggingError",
                "o:logEntries": [
                    "$ref:LogEntry"
                ]
            }
        },
        "Rules.AddRule": {
            "description": "Add a rule. You can describe rules by one or many EventDesciptors and a StateEvaluator. Note that onlyone of either eventDescriptor or eventDescriptorList may be passed at a time. A rule can be created but left disabled,meaning it won't actually be executed until set to enabled. If not given, enabled defaults to true.",
            "params": {
                "actions": [
                    "$ref:Action"
                ],
                "o:enabled": "Bool",
                "o:eventDescriptor": "$ref:EventDescriptor",
                "o:eventDescriptorList": [
                    "$ref:EventDescriptor"
                ],
                "o:stateEvaluator": "$ref:StateEvaluator"
            },
            "returns": {
                "o:ruleId": "Uuid",
                "ruleError": "$ref:RuleError"
            }
        },
        "Rules.DisableRule": {
            "description": "Disable a rule. The rule won't be triggered by it's events or state changes while it is disabled.",
            "params": {
                "ruleId": "Uuid"
            },
            "returns": {
                "ruleError": "$ref:RuleError"
            }
        },
        "Rules.EnableRule": {
            "description": "Enabled a rule that has previously been disabled.",
            "params": {
                "ruleId": "Uuid"
            },
            "returns": {
                "ruleError": "$ref:RuleError"
            }
        },
        "Rules.FindRules": {
            "description": "Find a list of rules containing any of the given parameters.",
            "params": {
                "deviceId": "Uuid"
            },
            "returns": {
                "ruleIds": [
                    "Uuid"
                ]
            }
        },
        "Rules.GetRuleDetails": {
            "description": "Get details for the rule identified by ruleId",
            "params": {
                "ruleId": "Uuid"
            },
            "returns": {
                "o:rule": "$ref:Rule",
                "ruleError": "$ref:RuleError"
            }
        },
        "Rules.GetRules": {
            "description": "Get all configured rules",
            "params": {
            },
            "returns": {
                "ruleIds": [
                    "Uuid"
                ]
            }
        },
        "Rules.RemoveRule": {
            "description": "Remove a rule",
            "params": {
                "ruleId": "Uuid"
            },
            "returns": {
                "ruleError": "$ref:RuleError"
            }
        },
        "States.GetStateType": {
            "description": "Get the StateType for the given stateTypeId.",
            "params": {
                "stateTypeId": "Uuid"
            },
            "returns": {
                "deviceError": "$ref:DeviceError",
                "o:stateType": "$ref:StateType"
            }
        }
    },
    "notifications": {
        "Devices.StateChanged": {
            "description": "Emitted whenever a State of a device changes.",
            "params": {
                "deviceId": "Uuid",
                "stateTypeId": "Uuid",
                "value": "Variant"
            }
        },
        "Events.EventTriggered": {
            "description": "Emitted whenever an Event is triggered.",
            "params": {
                "event": "$ref:Event"
            }
        },
        "Logging.LogEntryAdded": {
            "description": "Emitted whenever an entry is appended to the logging system.",
            "params": {
                "logEntry": "$ref:LogEntry"
            }
        }
    },
    "types": {
        "Action": {
            "actionTypeId": "Uuid",
            "deviceId": "Uuid",
            "o:params": [
                "$ref:Param"
            ]
        },
        "ActionType": {
            "id": "Uuid",
            "name": "Uuid",
            "paramTypes": [
                "$ref:ParamType"
            ]
        },
        "BasicType": [
            "Uuid",
            "String",
            "Int",
            "Uint",
            "Double",
            "Bool",
            "Variant",
            "Color",
            "Object"
        ],
        "CreateMethod": [
            "CreateMethodUser",
            "CreateMethodAuto",
            "CreateMethodDiscovery"
        ],
        "Device": {
            "deviceClassId": "Uuid",
            "id": "Uuid",
            "name": "String",
            "params": [
                "$ref:Param"
            ],
            "setupComplete": "Bool"
        },
        "DeviceClass": {
            "actionTypes": [
                "$ref:ActionType"
            ],
            "createMethods": [
                "$ref:CreateMethod"
            ],
            "discoveryParamTypes": [
                "$ref:ParamType"
            ],
            "eventTypes": [
                "$ref:EventType"
            ],
            "id": "Uuid",
            "name": "String",
            "paramTypes": [
                "$ref:ParamType"
            ],
            "setupMethod": "$ref:SetupMethod",
            "stateTypes": [
                "$ref:StateType"
            ],
            "vendorId": "Uuid"
        },
        "DeviceDescriptor": {
            "description": "String",
            "id": "Uuid",
            "title": "String"
        },
        "DeviceError": [
            "DeviceErrorNoError",
            "DeviceErrorPluginNotFound",
            "DeviceErrorDeviceNotFound",
            "DeviceErrorDeviceClassNotFound",
            "DeviceErrorActionTypeNotFound",
            "DeviceErrorStateTypeNotFound",
            "DeviceErrorEventTypeNotFound",
            "DeviceErrorDeviceDescriptorNotFound",
            "DeviceErrorMissingParameter",
            "DeviceErrorInvalidParameter",
            "DeviceErrorSetupFailed",
            "DeviceErrorDuplicateUuid",
            "DeviceErrorCreationMethodNotSupported",
            "DeviceErrorSetupMethodNotSupported",
            "DeviceErrorHardwareNotAvailable",
            "DeviceErrorHardwareFailure",
            "DeviceErrorAsync",
            "DeviceErrorDeviceInUse",
            "DeviceErrorPairingTransactionIdNotFound"
        ],
        "Event": {
            "deviceId": "Uuid",
            "eventTypeId": "Uuid",
            "o:params": [
                "$ref:Param"
            ]
        },
        "EventDescriptor": {
            "deviceId": "Uuid",
            "eventTypeId": "Uuid",
            "o:paramDescriptors": [
                "$ref:ParamDescriptor"
            ]
        },
        "EventType": {
            "id": "Uuid",
            "name": "String",
            "paramTypes": [
                "$ref:ParamType"
            ]
        },
        "InputType": [
            "InputTypeNone",
            "InputTypeTextLine",
            "InputTypeTextArea",
            "InputTypePassword",
            "InputTypeSearch",
            "InputTypeMail",
            "InputTypeIPv4Address",
            "InputTypeIPv6Address",
            "InputTypeUrl",
            "InputTypeMacAddress"
        ],
        "LogEntry": {
            "loggingLevel": "$ref:LoggingLevel",
            "o:active": "Bool",
            "o:deviceId": "Uuid",
            "o:errorCode": "String",
            "o:eventType": "$ref:LoggingEventType",
            "o:typeId": "Uuid",
            "o:value": "String",
            "source": "$ref:LoggingSource",
            "timestamp": "Int"
        },
        "LoggingError": [
            "LoggingErrorNoError",
            "LoggingErrorLogEntryNotFound"
        ],
        "LoggingEventType": [
            "LoggingEventTypeTrigger",
            "LoggingEventTypeActiveChange"
        ],
        "LoggingLevel": [
            "LoggingLevelInfo",
            "LoggingLevelAlert"
        ],
        "LoggingSource": [
            "LoggingSourceSystem",
            "LoggingSourceEvents",
            "LoggingSourceActions",
            "LoggingSourceStates",
            "LoggingSourceRules"
        ],
        "Param": {
            "name": "String",
            "value": "$ref:BasicType"
        },
        "ParamDescriptor": {
            "name": "String",
            "operator": "$ref:ValueOperator",
            "value": "$ref:BasicType"
        },
        "ParamType": {
            "name": "String",
            "o:allowedValues": [
                "Variant"
            ],
            "o:defaultValue": "Variant",
            "o:inputType": "$ref:InputType",
            "o:maxValue": "Variant",
            "o:minValue": "Variant",
            "type": "$ref:BasicType"
        },
        "Plugin": {
            "id": "Uuid",
            "name": "String",
            "params": [
                "$ref:Param"
            ]
        },
        "RemovePolicy": [
            "RemovePolicyCascade",
            "RemovePolicyUpdate"
        ],
        "Rule": {
            "actions": [
                "$ref:Action"
            ],
            "enabled": "Bool",
            "eventDescriptors": [
                "$ref:EventDescriptor"
            ],
            "id": "Uuid",
            "stateEvaluator": "$ref:StateEvaluator"
        },
        "RuleError": [
            "RuleErrorNoError",
            "RuleErrorInvalidRuleId",
            "RuleErrorRuleNotFound",
            "RuleErrorDeviceNotFound",
            "RuleErrorEventTypeNotFound",
            "RuleErrorActionTypeNotFound",
            "RuleErrorInvalidParameter",
            "RuleErrorMissingParameter"
        ],
        "SetupMethod": [
            "SetupMethodJustAdd",
            "SetupMethodDisplayPin",
            "SetupMethodEnterPin",
            "SetupMethodPushButton"
        ],
        "State": {
            "deviceId": "Uuid",
            "stateTypeId": "Uuid",
            "value": "Variant"
        },
        "StateDescriptor": {
            "deviceId": "Uuid",
            "operator": "$ref:ValueOperator",
            "stateTypeId": "Uuid",
            "value": "Variant"
        },
        "StateEvaluator": {
            "o:childEvaluators": [
                "$ref:StateEvaluator"
            ],
            "o:operator": "$ref:StateOperator",
            "o:stateDescriptor": "$ref:StateDescriptor"
        },
        "StateOperator": [
            "StateOperatorAnd",
            "StateOperatorOr"
        ],
        "StateType": {
            "defaultValue": "Variant",
            "id": "Uuid",
            "name": "String",
            "type": "$ref:BasicType"
        },
        "ValueOperator": [
            "ValueOperatorEquals",
            "ValueOperatorNotEquals",
            "ValueOperatorLess",
            "ValueOperatorGreater",
            "ValueOperatorLessOrEqual",
            "ValueOperatorGreaterOrEqual"
        ],
        "Vendor": {
            "id": "Uuid",
            "name": "String"
        }
    }
}<|MERGE_RESOLUTION|>--- conflicted
+++ resolved
@@ -1,8 +1,4 @@
-<<<<<<< HEAD
 13
-=======
-12
->>>>>>> 4f4c1950
 {
     "methods": {
         "Actions.ExecuteAction": {
