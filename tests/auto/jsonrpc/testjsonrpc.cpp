--- conflicted
+++ resolved
@@ -261,11 +261,9 @@
 
 }
 
-<<<<<<< HEAD
-void TestJSONRPC::deviceParamsChangedNotifications()
-=======
+
+
 void TestJSONRPC::deviceAddedRemovedNotifications()
->>>>>>> d8f64520
 {
     // enable notificartions
     QVariantMap params;
@@ -276,20 +274,11 @@
     // Setup connection to mock client
     QSignalSpy clientSpy(m_mockTcpServer, SIGNAL(outgoingData(QUuid,QByteArray)));
 
-<<<<<<< HEAD
-    // ADD
-
-=======
->>>>>>> d8f64520
     // add device and wait for notification
     QVariantList deviceParams;
     QVariantMap httpportParam;
     httpportParam.insert("name", "httpport");
-<<<<<<< HEAD
-    httpportParam.insert("value", 23234);
-=======
     httpportParam.insert("value", 8765);
->>>>>>> d8f64520
     deviceParams.append(httpportParam);
 
     params.clear(); response.clear();
@@ -299,10 +288,7 @@
 
     // Lets wait for the notification
     clientSpy.wait(500);
-<<<<<<< HEAD
-=======
     qDebug() << "got" << clientSpy.count() << "notifications";
->>>>>>> d8f64520
     QCOMPARE(clientSpy.count(), 2); // wait for device added notification and response
 
     QJsonDocument jsonDocResponse = QJsonDocument::fromJson(clientSpy.at(1).at(1).toByteArray());
@@ -324,27 +310,6 @@
         }
     }
 
-<<<<<<< HEAD
-    // EDIT
-
-    // Setup connection to mock client
-    QSignalSpy clientSpy2(m_mockTcpServer, SIGNAL(outgoingData(QUuid,QByteArray)));
-
-    // now edit the device and check the deviceParamsChanged notification
-    QVariantList newDeviceParams;
-    QVariantMap newHttpportParam;
-    newHttpportParam.insert("name", "httpport");
-    newHttpportParam.insert("value", 45473);
-    newDeviceParams.append(newHttpportParam);
-
-    params.clear(); response.clear();
-    params.insert("deviceId", deviceId);
-    params.insert("deviceParams", newDeviceParams);
-    response = injectAndWait("Devices.EditDevice", params);
-
-    clientSpy2.wait(500);
-    QCOMPARE(clientSpy2.count(), 2);
-=======
     // Setup connection to mock client
     QSignalSpy clientSpy2(m_mockTcpServer, SIGNAL(outgoingData(QUuid,QByteArray)));
 
@@ -356,49 +321,12 @@
     clientSpy2.wait(500);
     qDebug() << "got" << clientSpy2.count() << "notifications";
     QCOMPARE(clientSpy2.count(), 2); // wait for device removed notification and response
->>>>>>> d8f64520
 
     jsonDocResponse = QJsonDocument::fromJson(clientSpy2.at(1).at(1).toByteArray());
     jsonDocNotification = QJsonDocument::fromJson(clientSpy2.at(0).at(1).toByteArray());
 
     verifyDeviceError(jsonDocResponse.toVariant());
 
-<<<<<<< HEAD
-    QCOMPARE(jsonDocNotification.toVariant().toMap().value("notification").toString(), QString("Devices.DeviceParamsChanged"));
-
-    QVariantMap editDeviceNotificationMap = jsonDocNotification.toVariant().toMap().value("params").toMap().value("device").toMap();
-    QCOMPARE(editDeviceNotificationMap.value("deviceClassId").toString(), mockDeviceClassId.toString());
-    QCOMPARE(editDeviceNotificationMap.value("id").toString(), deviceId.toString());
-    foreach (const QVariant &param, editDeviceNotificationMap.value("params").toList()) {
-        if (param.toMap().value("name").toString() == "httpport") {
-            QCOMPARE(param.toMap().value("value").toInt(), newHttpportParam.value("value").toInt());
-        }
-    }
-
-    // REMOVE
-
-    // Setup connection to mock client
-    QSignalSpy clientSpy3(m_mockTcpServer, SIGNAL(outgoingData(QUuid,QByteArray)));
-
-    // now remove the device and check the device removed notification
-    params.clear(); response.clear();
-    params.insert("deviceId", deviceId);
-    response = injectAndWait("Devices.RemoveConfiguredDevice", params);
-
-    clientSpy3.wait(500);
-    QCOMPARE(clientSpy3.count(), 2); // wait for device removed notification and response
-
-    jsonDocResponse = QJsonDocument::fromJson(clientSpy3.at(1).at(1).toByteArray());
-    jsonDocNotification = QJsonDocument::fromJson(clientSpy3.at(0).at(1).toByteArray());
-
-    verifyDeviceError(jsonDocResponse.toVariant());
-
-    // check the DeviceRemoved notification
-    QCOMPARE(jsonDocNotification.toVariant().toMap().value("notification").toString(), QString("Devices.DeviceRemoved"));
-    QCOMPARE(jsonDocNotification.toVariant().toMap().value("params").toMap().value("deviceId").toString(), deviceId.toString());
-}
-
-=======
     // check the DeviceRemoved notification
     QCOMPARE(jsonDocNotification.toVariant().toMap().value("notification").toString(), QString("Devices.DeviceRemoved"));
     QCOMPARE(jsonDocNotification.toVariant().toMap().value("params").toMap().value("deviceId").toString(), deviceId.toString());
@@ -492,8 +420,113 @@
     QCOMPARE(jsonDocNotification.toVariant().toMap().value("params").toMap().value("ruleId").toString(), ruleId.toString());
 }
 
-
->>>>>>> d8f64520
+void TestJSONRPC::deviceParamsChangedNotifications()
+{
+    // enable notificartions
+    QVariantMap params;
+    params.insert("enabled", true);
+    QVariant response = injectAndWait("JSONRPC.SetNotificationStatus", params);
+    QCOMPARE(response.toMap().value("params").toMap().value("enabled").toBool(), true);
+
+    // Setup connection to mock client
+    QSignalSpy clientSpy(m_mockTcpServer, SIGNAL(outgoingData(QUuid,QByteArray)));
+
+    // ADD
+
+    // add device and wait for notification
+    QVariantList deviceParams;
+    QVariantMap httpportParam;
+    httpportParam.insert("name", "httpport");
+    httpportParam.insert("value", 23234);
+    deviceParams.append(httpportParam);
+
+    params.clear(); response.clear();
+    params.insert("deviceClassId", mockDeviceClassId);
+    params.insert("deviceParams", deviceParams);
+    response = injectAndWait("Devices.AddConfiguredDevice", params);
+
+    // Lets wait for the notification
+    clientSpy.wait(500);
+    QCOMPARE(clientSpy.count(), 2); // wait for device added notification and response
+
+    QJsonDocument jsonDocResponse = QJsonDocument::fromJson(clientSpy.at(1).at(1).toByteArray());
+    QJsonDocument jsonDocNotification = QJsonDocument::fromJson(clientSpy.at(0).at(1).toByteArray());
+
+    verifyDeviceError(jsonDocResponse.toVariant());
+    DeviceId deviceId = DeviceId(jsonDocResponse.toVariant().toMap().value("params").toMap().value("deviceId").toString());
+    QVERIFY(!deviceId.isNull());
+
+    // check the DeviceAdded notification
+    QCOMPARE(jsonDocNotification.toVariant().toMap().value("notification").toString(), QString("Devices.DeviceAdded"));
+    QVariantMap notificationDeviceMap = jsonDocNotification.toVariant().toMap().value("params").toMap().value("device").toMap();
+
+    QCOMPARE(notificationDeviceMap.value("deviceClassId").toString(), mockDeviceClassId.toString());
+    QCOMPARE(notificationDeviceMap.value("id").toString(), deviceId.toString());
+    foreach (const QVariant &param, notificationDeviceMap.value("params").toList()) {
+        if (param.toMap().value("name").toString() == "httpport") {
+            QCOMPARE(param.toMap().value("value").toInt(), httpportParam.value("value").toInt());
+        }
+    }
+
+    // EDIT
+
+    // Setup connection to mock client
+    QSignalSpy clientSpy2(m_mockTcpServer, SIGNAL(outgoingData(QUuid,QByteArray)));
+
+    // now edit the device and check the deviceParamsChanged notification
+    QVariantList newDeviceParams;
+    QVariantMap newHttpportParam;
+    newHttpportParam.insert("name", "httpport");
+    newHttpportParam.insert("value", 45473);
+    newDeviceParams.append(newHttpportParam);
+
+    params.clear(); response.clear();
+    params.insert("deviceId", deviceId);
+    params.insert("deviceParams", newDeviceParams);
+    response = injectAndWait("Devices.EditDevice", params);
+
+    clientSpy2.wait(500);
+    QCOMPARE(clientSpy2.count(), 2);
+
+    jsonDocResponse = QJsonDocument::fromJson(clientSpy2.at(1).at(1).toByteArray());
+    jsonDocNotification = QJsonDocument::fromJson(clientSpy2.at(0).at(1).toByteArray());
+
+    verifyDeviceError(jsonDocResponse.toVariant());
+
+    QCOMPARE(jsonDocNotification.toVariant().toMap().value("notification").toString(), QString("Devices.DeviceParamsChanged"));
+
+    QVariantMap editDeviceNotificationMap = jsonDocNotification.toVariant().toMap().value("params").toMap().value("device").toMap();
+    QCOMPARE(editDeviceNotificationMap.value("deviceClassId").toString(), mockDeviceClassId.toString());
+    QCOMPARE(editDeviceNotificationMap.value("id").toString(), deviceId.toString());
+    foreach (const QVariant &param, editDeviceNotificationMap.value("params").toList()) {
+        if (param.toMap().value("name").toString() == "httpport") {
+            QCOMPARE(param.toMap().value("value").toInt(), newHttpportParam.value("value").toInt());
+        }
+    }
+
+    // REMOVE
+
+    // Setup connection to mock client
+    QSignalSpy clientSpy3(m_mockTcpServer, SIGNAL(outgoingData(QUuid,QByteArray)));
+
+    // now remove the device and check the device removed notification
+    params.clear(); response.clear();
+    params.insert("deviceId", deviceId);
+    response = injectAndWait("Devices.RemoveConfiguredDevice", params);
+
+    clientSpy3.wait(500);
+    QCOMPARE(clientSpy3.count(), 2); // wait for device removed notification and response
+
+    jsonDocResponse = QJsonDocument::fromJson(clientSpy3.at(1).at(1).toByteArray());
+    jsonDocNotification = QJsonDocument::fromJson(clientSpy3.at(0).at(1).toByteArray());
+
+    verifyDeviceError(jsonDocResponse.toVariant());
+
+    // check the DeviceRemoved notification
+    QCOMPARE(jsonDocNotification.toVariant().toMap().value("notification").toString(), QString("Devices.DeviceRemoved"));
+    QCOMPARE(jsonDocNotification.toVariant().toMap().value("params").toMap().value("deviceId").toString(), deviceId.toString());
+}
+
 #include "testjsonrpc.moc"
 
 QTEST_MAIN(TestJSONRPC)