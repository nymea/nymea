/* * * * * * * * * * * * * * * * * * * * * * * * * * * * * * * * * * * * * *
 *                                                                         *
 *  Copyright (C) 2015 Simon Stürz <simon.stuerz@guh.io>                   *
 *  Copyright (C) 2014 Michael Zanetti <michael_zanetti@gmx.net>           *
 *                                                                         *
 *  This file is part of guh.                                              *
 *                                                                         *
 *  Guh is free software: you can redistribute it and/or modify            *
 *  it under the terms of the GNU General Public License as published by   *
 *  the Free Software Foundation, version 2 of the License.                *
 *                                                                         *
 *  Guh is distributed in the hope that it will be useful,                 *
 *  but WITHOUT ANY WARRANTY; without even the implied warranty of         *
 *  MERCHANTABILITY or FITNESS FOR A PARTICULAR PURPOSE.  See the          *
 *  GNU General Public License for more details.                           *
 *                                                                         *
 *  You should have received a copy of the GNU General Public License      *
 *  along with guh. If not, see <http://www.gnu.org/licenses/>.            *
 *                                                                         *
 * * * * * * * * * * * * * * * * * * * * * * * * * * * * * * * * * * * * * */

#include "guhtestbase.h"
#include "guhcore.h"
#include "devicemanager.h"
#include "guhsettings.h"
#include "logging/logentry.h"
#include "logging/logvaluetool.h"
#include "plugin/deviceplugin.h"

#include <QDebug>
#include <QSignalSpy>
#include <QNetworkAccessManager>
#include <QNetworkRequest>
#include <QNetworkReply>

using namespace guhserver;

class TestLogging : public GuhTestBase
{
    Q_OBJECT

private:

private slots:
    void initLogs();

    void databaseSerializationTest_data();
    void databaseSerializationTest();

    void coverageCalls();

    void systemLogs();

    void invalidFilter_data();
    void invalidFilter();

    void eventLogs();

    void actionLog();

    void deviceLogs();

    void testDoubleValues();

    void testHouseKeeping();


    // this has to be the last test
    void removeDevice();
};

void TestLogging::initLogs()
{
    QVariant response = injectAndWait("Logging.GetLogEntries");
    verifyLoggingError(response);

    QVariantList logEntries = response.toMap().value("params").toMap().value("logEntries").toList();
    qDebug() << "Got" << logEntries.count() << "logs";
    QVERIFY(logEntries.count() > 0);

    clearLoggingDatabase();

    response = injectAndWait("Logging.GetLogEntries");
    verifyLoggingError(response);
    logEntries = response.toMap().value("params").toMap().value("logEntries").toList();
    QVERIFY(logEntries.count() == 0);

    restartServer();
}

void TestLogging::databaseSerializationTest_data()
{
    QUuid uuid = QUuid("3782732b-61b4-48e8-8d6d-b5205159d7cd");

    QVariantMap variantMap;
    variantMap.insert("string", "value");
    variantMap.insert("int", 5);
    variantMap.insert("double", 3.14);
    variantMap.insert("uuid", uuid);

    QVariantList variantList;
    variantList.append(variantMap);
    variantList.append("String");
    variantList.append(3.14);
    variantList.append(uuid);

    QTest::addColumn<QVariant>("value");

    QTest::newRow("QString") << QVariant(QString("Hello"));
    QTest::newRow("Integer") << QVariant((int)2);
    QTest::newRow("Double") << QVariant((double)2.34);
    QTest::newRow("Float") << QVariant((float)2.34);
    QTest::newRow("QColor") << QVariant(QColor(0,255,128));
    QTest::newRow("QByteArray") << QVariant(QByteArray("\nthisisatestarray\n"));
    QTest::newRow("QUuid") << QVariant(uuid);
    QTest::newRow("QVariantMap") << QVariant(variantMap);
    QTest::newRow("QVariantList") << QVariant(variantList);
}

void TestLogging::databaseSerializationTest()
{
    QFETCH(QVariant, value);

    QString serializedValue = LogValueTool::serializeValue(value);
    QVariant deserializedValue = LogValueTool::deserializeValue(serializedValue);

    qDebug() << "Stored:" << value;
    qDebug() << "Loaded:" << deserializedValue;
    QCOMPARE(deserializedValue, value);
}

void TestLogging::coverageCalls()
{
    LogEntry entry(QDateTime::currentDateTime(), Logging::LoggingLevelInfo, Logging::LoggingSourceSystem);
    qDebug() << entry;

    LogFilter filter;
    qDebug() << filter.queryString() << filter.timeFilters();
}

void TestLogging::systemLogs()
{
    // check the active system log at boot
    QVariantMap params;
    params.insert("loggingSources", QVariantList() << JsonTypes::loggingSourceToString(Logging::LoggingSourceSystem));
    params.insert("eventTypes", QVariantList() << JsonTypes::loggingEventTypeToString(Logging::LoggingEventTypeActiveChange));

    // there should be 2 logs, one for shutdown, one for startup (from server restart)
    QVariant response = injectAndWait("Logging.GetLogEntries", params);
    verifyLoggingError(response);
    QVariantList logEntries = response.toMap().value("params").toMap().value("logEntries").toList();
    QVERIFY(logEntries.count() == 2);

    QVariantMap logEntryShutdown = logEntries.first().toMap();

    QCOMPARE(logEntryShutdown.value("active").toBool(), false);
    QCOMPARE(logEntryShutdown.value("eventType").toString(), JsonTypes::loggingEventTypeToString(Logging::LoggingEventTypeActiveChange));
    QCOMPARE(logEntryShutdown.value("source").toString(), JsonTypes::loggingSourceToString(Logging::LoggingSourceSystem));
    QCOMPARE(logEntryShutdown.value("loggingLevel").toString(), JsonTypes::loggingLevelToString(Logging::LoggingLevelInfo));

    QVariantMap logEntryStartup = logEntries.last().toMap();

    QCOMPARE(logEntryStartup.value("active").toBool(), true);
    QCOMPARE(logEntryStartup.value("eventType").toString(), JsonTypes::loggingEventTypeToString(Logging::LoggingEventTypeActiveChange));
    QCOMPARE(logEntryStartup.value("source").toString(), JsonTypes::loggingSourceToString(Logging::LoggingSourceSystem));
    QCOMPARE(logEntryStartup.value("loggingLevel").toString(), JsonTypes::loggingLevelToString(Logging::LoggingLevelInfo));
}

void TestLogging::invalidFilter_data()
{
    QVariantMap invalidSourcesFilter;
    invalidSourcesFilter.insert("loggingSources", QVariantList() << "bla");

    QVariantMap invalidFilterValue;
    invalidFilterValue.insert("loggingSource", QVariantList() << "bla");

    QVariantMap invalidTypeIds;
    invalidTypeIds.insert("typeId", QVariantList() << "bla" << "blub");

    QVariantMap invalidEventTypes;
    invalidEventTypes.insert("eventTypes", QVariantList() << JsonTypes::loggingEventTypeToString(Logging::LoggingEventTypeTrigger) << "blub");

    QTest::addColumn<QVariantMap>("filter");

    QTest::newRow("Invalid source") << invalidSourcesFilter;
    QTest::newRow("Invalid filter value") << invalidFilterValue;
    QTest::newRow("Invalid typeIds") << invalidTypeIds;
    QTest::newRow("Invalid eventTypes") << invalidEventTypes;
}

void TestLogging::invalidFilter()
{
    QFETCH(QVariantMap, filter);
    QVariant response = injectAndWait("Logging.GetLogEntries", filter);
    QVERIFY(!response.isNull());

    // verify json error
    QVERIFY(response.toMap().value("status").toString() == "error");
    qDebug() << response.toMap().value("error").toString();
}


void TestLogging::eventLogs()
{
    QList<Device*> devices = GuhCore::instance()->deviceManager()->findConfiguredDevices(mockDeviceClassId);
    QVERIFY2(devices.count() > 0, "There needs to be at least one configured Mock Device for this test");
    Device *device = devices.first();

    // enable notifications
    QCOMPARE(enableNotifications(), true);

    // Setup connection to mock client
    QNetworkAccessManager nam;

    QSignalSpy clientSpy(m_mockTcpServer, SIGNAL(outgoingData(QUuid,QByteArray)));

    // trigger event in mock device
    int port = device->paramValue(httpportParamTypeId).toInt();
    QNetworkRequest request(QUrl(QString("http://localhost:%1/generateevent?eventtypeid=%2").arg(port).arg(mockEvent1Id.toString())));
    QNetworkReply *reply = nam.get(request);

    // Lets wait for the notification
    clientSpy.wait(1000);
    reply->deleteLater();

    // Make sure the logg notification contains all the stuff we expect
    QVariantList loggEntryAddedVariants = checkNotifications(clientSpy, "Logging.LogEntryAdded");
    QVERIFY2(!loggEntryAddedVariants.isEmpty(), "Did not get Logging.LogEntryAdded notification.");
    qDebug() << "got" << loggEntryAddedVariants.count() << "Logging.LogEntryAdded notifications";

    bool found = false;
    qDebug() << "got" << loggEntryAddedVariants.count() << "Logging.LogEntryAdded";
    foreach (const QVariant &loggEntryAddedVariant, loggEntryAddedVariants) {
        QVariantMap logEntry = loggEntryAddedVariant.toMap().value("params").toMap().value("logEntry").toMap();
        if (logEntry.value("deviceId").toString() == device->id().toString()) {
            found = true;
            // Make sure the notification contains all the stuff we expect
            QCOMPARE(logEntry.value("typeId").toString(), mockEvent1Id.toString());
            QCOMPARE(logEntry.value("eventType").toString(), JsonTypes::loggingEventTypeToString(Logging::LoggingEventTypeTrigger));
            QCOMPARE(logEntry.value("source").toString(), JsonTypes::loggingSourceToString(Logging::LoggingSourceEvents));
            QCOMPARE(logEntry.value("loggingLevel").toString(), JsonTypes::loggingLevelToString(Logging::LoggingLevelInfo));
            break;
        }
    }
    if (!found)
        qDebug() << QJsonDocument::fromVariant(loggEntryAddedVariants).toJson();

    QVERIFY2(found, "Could not find the corresponding Logging.LogEntryAdded notification");

    // get this logentry with filter
    QVariantMap params;
    params.insert("deviceIds", QVariantList() << device->id());
    params.insert("loggingSources", QVariantList() << JsonTypes::loggingSourceToString(Logging::LoggingSourceEvents));
    params.insert("eventTypes", QVariantList() << JsonTypes::loggingEventTypeToString(Logging::LoggingEventTypeTrigger));
    params.insert("typeIds", QVariantList() << mockEvent1Id);

    QVariant response = injectAndWait("Logging.GetLogEntries", params);
    verifyLoggingError(response);

    QVariantList logEntries = response.toMap().value("params").toMap().value("logEntries").toList();
    QVERIFY(logEntries.count() == 1);

    // disable notifications
    QCOMPARE(disableNotifications(), true);
}

void TestLogging::actionLog()
{
    clearLoggingDatabase();

    QVariantList actionParams;
    QVariantMap param1;
    param1.insert("paramTypeId", mockActionParam1ParamTypeId);
    param1.insert("value", 7);
    actionParams.append(param1);
    QVariantMap param2;
    param2.insert("paramTypeId", mockActionParam2ParamTypeId);
    param2.insert("value", true);
    actionParams.append(param2);

    QVariantMap params;
    params.insert("actionTypeId", mockActionIdWithParams);
    params.insert("deviceId", m_mockDeviceId);
    params.insert("params", actionParams);

    // enable notifications
    QCOMPARE(enableNotifications(), true);

    QSignalSpy clientSpy(m_mockTcpServer, SIGNAL(outgoingData(QUuid,QByteArray)));

    // EXECUTE with params
    QVariant response = injectAndWait("Actions.ExecuteAction", params);
    verifyDeviceError(response);

    // Lets wait for the notification
    clientSpy.wait(500);

    QVariantList loggEntryAddedVariants = checkNotifications(clientSpy, "Logging.LogEntryAdded");
    QVERIFY2(!loggEntryAddedVariants.isEmpty(), "Did not get Logging.LogEntryAdded notification.");
    qDebug() << "got" << loggEntryAddedVariants.count() << "Logging.LogEntryAdded notifications";

    bool found = false;
    qDebug() << "got" << loggEntryAddedVariants.count() << "Logging.LogEntryAdded";
    foreach (const QVariant &loggEntryAddedVariant, loggEntryAddedVariants) {
        QVariantMap logEntry = loggEntryAddedVariant.toMap().value("params").toMap().value("logEntry").toMap();
        if (logEntry.value("deviceId").toString() == m_mockDeviceId.toString()) {
            found = true;
            // Make sure the notification contains all the stuff we expect
            QCOMPARE(logEntry.value("typeId").toString(), mockActionIdWithParams.toString());
            QCOMPARE(logEntry.value("eventType").toString(), JsonTypes::loggingEventTypeToString(Logging::LoggingEventTypeTrigger));
            QCOMPARE(logEntry.value("source").toString(), JsonTypes::loggingSourceToString(Logging::LoggingSourceActions));
            QCOMPARE(logEntry.value("loggingLevel").toString(), JsonTypes::loggingLevelToString(Logging::LoggingLevelInfo));
            break;
        }
    }
    if (!found)
        qDebug() << QJsonDocument::fromVariant(loggEntryAddedVariants).toJson();

    QVERIFY2(found, "Could not find the corresponding Logging.LogEntryAdded notification");

    // EXECUTE without params
    params.clear(); clientSpy.clear();
    params.insert("actionTypeId", mockActionIdNoParams);
    params.insert("deviceId", m_mockDeviceId);
    response = injectAndWait("Actions.ExecuteAction", params);
    verifyDeviceError(response);

    clientSpy.wait(200);

    loggEntryAddedVariants = checkNotifications(clientSpy, "Logging.LogEntryAdded");
    QVERIFY(!loggEntryAddedVariants.isEmpty());

    // get this logentry with filter
    params.clear();
    params.insert("deviceIds", QVariantList() << m_mockDeviceId);
    params.insert("loggingSources", QVariantList() << JsonTypes::loggingSourceToString(Logging::LoggingSourceActions));
    params.insert("eventTypes", QVariantList() << JsonTypes::loggingEventTypeToString(Logging::LoggingEventTypeTrigger));

    // FIXME: currently is filtering for values not supported
    //params.insert("values", QVariantList() << "7, true");

    response = injectAndWait("Logging.GetLogEntries", params);
    verifyLoggingError(response);

    QVariantList logEntries = response.toMap().value("params").toMap().value("logEntries").toList();
    QVERIFY2(!logEntries.isEmpty(), "No logs received");

    // EXECUTE broken action
    params.clear(); clientSpy.clear();
    params.insert("actionTypeId", mockActionIdFailing);
    params.insert("deviceId", m_mockDeviceId);
    response = injectAndWait("Actions.ExecuteAction", params);
    verifyDeviceError(response, DeviceManager::DeviceErrorSetupFailed);

    clientSpy.wait(200);

    loggEntryAddedVariants = checkNotifications(clientSpy, "Logging.LogEntryAdded");
    QVERIFY2(!loggEntryAddedVariants.isEmpty(), "Did not get Logging.LogEntryAdded notification.");
    qDebug() << "got" << loggEntryAddedVariants.count() << "Logging.LogEntryAdded notifications";

    found = false;
    qDebug() << "got" << loggEntryAddedVariants.count() << "Logging.LogEntryAdded";
    foreach (const QVariant &loggEntryAddedVariant, loggEntryAddedVariants) {
        QVariantMap logEntry = loggEntryAddedVariant.toMap().value("params").toMap().value("logEntry").toMap();
        if (logEntry.value("deviceId").toString() == m_mockDeviceId.toString()) {
            found = true;
            // Make sure the notification contains all the stuff we expect
            QCOMPARE(logEntry.value("typeId").toString(), mockActionIdFailing.toString());
            QCOMPARE(logEntry.value("eventType").toString(), JsonTypes::loggingEventTypeToString(Logging::LoggingEventTypeTrigger));
            QCOMPARE(logEntry.value("source").toString(), JsonTypes::loggingSourceToString(Logging::LoggingSourceActions));
            QCOMPARE(logEntry.value("loggingLevel").toString(), JsonTypes::loggingLevelToString(Logging::LoggingLevelAlert));
            QCOMPARE(logEntry.value("errorCode").toString(), JsonTypes::deviceErrorToString(DeviceManager::DeviceErrorSetupFailed));
            break;
        }
    }
    if (!found)
        qDebug() << QJsonDocument::fromVariant(loggEntryAddedVariants).toJson();

    QVERIFY2(found, "Could not find the corresponding Logging.LogEntryAdded notification");

    // get this logentry with filter
    params.clear();
    params.insert("deviceIds", QVariantList() << m_mockDeviceId);
    params.insert("loggingSources", QVariantList() << JsonTypes::loggingSourceToString(Logging::LoggingSourceActions));
    params.insert("eventTypes", QVariantList() << JsonTypes::loggingEventTypeToString(Logging::LoggingEventTypeTrigger));

    // FIXME: filter for values currently not working
    //params.insert("values", QVariantList() << "7, true");

    response = injectAndWait("Logging.GetLogEntries", params);
    verifyLoggingError(response);

    logEntries = response.toMap().value("params").toMap().value("logEntries").toList();
    QVERIFY2(!logEntries.isEmpty(), "No logs received");

    // check different filters
    params.clear();
    params.insert("deviceIds", QVariantList() << m_mockDeviceId);
    params.insert("loggingSources", QVariantList() << JsonTypes::loggingSourceToString(Logging::LoggingSourceActions));
    params.insert("eventTypes", QVariantList() << JsonTypes::loggingEventTypeToString(Logging::LoggingEventTypeTrigger));
    params.insert("typeIds", QVariantList() << mockActionIdNoParams);

    response = injectAndWait("Logging.GetLogEntries", params);
    verifyLoggingError(response);

    logEntries = response.toMap().value("params").toMap().value("logEntries").toList();
    QVERIFY2(!logEntries.isEmpty(), "No logs received");

    params.clear();
    params.insert("deviceIds", QVariantList() << m_mockDeviceId);
    params.insert("loggingSources", QVariantList() << JsonTypes::loggingSourceToString(Logging::LoggingSourceActions));
    params.insert("eventTypes", QVariantList() << JsonTypes::loggingEventTypeToString(Logging::LoggingEventTypeTrigger));
    params.insert("typeIds", QVariantList() << mockActionIdNoParams << mockActionIdWithParams << mockActionIdFailing);

    response = injectAndWait("Logging.GetLogEntries", params);
    verifyLoggingError(response);

    logEntries = response.toMap().value("params").toMap().value("logEntries").toList();
    QVERIFY2(!logEntries.isEmpty(), "No logs received");

    // disable notifications
    QCOMPARE(disableNotifications(), true);
}

void TestLogging::deviceLogs()
{
    QVariantMap params;
    params.insert("deviceClassId", mockParentDeviceClassId);
    params.insert("name", "Parent device");

    QVariant response = injectAndWait("Devices.AddConfiguredDevice", params);
    verifyDeviceError(response);

    DeviceId deviceId = DeviceId(response.toMap().value("params").toMap().value("deviceId").toString());
    QVERIFY(!deviceId.isNull());

    // get this logentry with filter
    params.clear();
    params.insert("deviceIds", QVariantList() << m_mockDeviceId << deviceId);
    params.insert("loggingSources", QVariantList() << JsonTypes::loggingSourceToString(Logging::LoggingSourceActions)
                  << JsonTypes::loggingSourceToString(Logging::LoggingSourceEvents)
                  << JsonTypes::loggingSourceToString(Logging::LoggingSourceStates));
    params.insert("loggingLevels", QVariantList() << JsonTypes::loggingLevelToString(Logging::LoggingLevelInfo)
                  << JsonTypes::loggingLevelToString(Logging::LoggingLevelAlert));
    params.insert("values", QVariantList() << "7, true" << "9, false");

    QVariantMap timeFilter;
    timeFilter.insert("startDate", QDateTime::currentDateTime().toTime_t() - 5);
    timeFilter.insert("endDate", QDateTime::currentDateTime().toTime_t());

    QVariantMap timeFilter2;
    timeFilter2.insert("endDate", QDateTime::currentDateTime().toTime_t() - 20);

    params.insert("timeFilters", QVariantList() << timeFilter << timeFilter2);

    response = injectAndWait("Logging.GetLogEntries", params);
    verifyLoggingError(response);

}

void TestLogging::testDoubleValues()
{
    QCOMPARE(enableNotifications(), true);

    // Add display pin device which contains a double value

    // Discover device
    QVariantList discoveryParams;
    QVariantMap resultCountParam;
    resultCountParam.insert("paramTypeId", resultCountParamTypeId);
    resultCountParam.insert("value", 1);
    discoveryParams.append(resultCountParam);

    QVariantMap params;
    params.insert("deviceClassId", mockDisplayPinDeviceClassId);
    params.insert("discoveryParams", discoveryParams);
    QVariant response = injectAndWait("Devices.GetDiscoveredDevices", params);

    verifyDeviceError(response, DeviceManager::DeviceErrorNoError);

    // Pair device
    DeviceDescriptorId descriptorId = DeviceDescriptorId(response.toMap().value("params").toMap().value("deviceDescriptors").toList().first().toMap().value("id").toString());
    params.clear();
    params.insert("deviceClassId", mockDisplayPinDeviceClassId);
    params.insert("name", "Display pin mock device");
    params.insert("deviceDescriptorId", descriptorId.toString());
    response = injectAndWait("Devices.PairDevice", params);

    verifyDeviceError(response);

    PairingTransactionId pairingTransactionId(response.toMap().value("params").toMap().value("pairingTransactionId").toString());
    QString displayMessage = response.toMap().value("params").toMap().value("displayMessage").toString();

    qDebug() << "displayMessage" << displayMessage;

    params.clear();
    params.insert("pairingTransactionId", pairingTransactionId.toString());
    params.insert("secret", "243681");
    response = injectAndWait("Devices.ConfirmPairing", params);

    verifyDeviceError(response);

    DeviceId deviceId(response.toMap().value("params").toMap().value("deviceId").toString());

    QSignalSpy notificationSpy(m_mockTcpServer, SIGNAL(outgoingData(QUuid,QByteArray)));

    // Set the double state value and sniff for LogEntryAdded notification
    double value = 23.80;
    QVariantMap actionParam;
    actionParam.insert("paramTypeId", doubleStateParamTypeId.toString());
    actionParam.insert("value", value);

    params.clear(); response.clear();
    params.insert("deviceId", deviceId);
    params.insert("actionTypeId", doubleStateParamTypeId.toString());
    params.insert("params", QVariantList() << actionParam);

    response = injectAndWait("Actions.ExecuteAction", params);
    verifyDeviceError(response);

    notificationSpy.wait(1000);
    QVariantList logNotificationsList = checkNotifications(notificationSpy, "Logging.LogEntryAdded");
    QVERIFY2(!logNotificationsList.isEmpty(), "Did not get Logging.LogEntryAdded notification.");

    foreach (const QVariant &logNotificationVariant, logNotificationsList) {
        QVariantMap logNotification = logNotificationVariant.toMap().value("params").toMap().value("logEntry").toMap();

<<<<<<< HEAD
=======
        printJson(logNotification);

>>>>>>> cc5a704a
        if (logNotification.value("typeId").toString() == doubleStateParamTypeId.toString()) {
            if (logNotification.value("typeId").toString() == doubleStateParamTypeId.toString()) {

                // If state source
                if (logNotification.value("source").toString() == JsonTypes::loggingSourceToString(Logging::LoggingSourceStates)) {
                    QString logValue = logNotification.value("value").toString();
                    qDebug() << QString::number(value) << logValue;
                    QCOMPARE(logValue, QString::number(value));
                }

                // If action source notification
                if (logNotification.value("source").toString() == JsonTypes::loggingSourceToString(Logging::LoggingSourceActions)) {
                    QString logValue = logNotification.value("value").toString();
                    qDebug() << QString::number(value) << logValue;
                    QCOMPARE(logValue, QString::number(value));
                }
            }
        }
    }


    // Remove device
    params.clear();
    params.insert("deviceId", deviceId.toString());
    response = injectAndWait("Devices.RemoveConfiguredDevice", params);
    verifyDeviceError(response);
}

void TestLogging::testHouseKeeping()
{
    QVariantMap params;
    params.insert("deviceClassId", mockDeviceClassId);
    params.insert("name", "TestDeviceToBeRemoved");
    QVariantList deviceParams;
    QVariantMap httpParam;
    httpParam.insert("paramTypeId", httpportParamTypeId);
    httpParam.insert("value", 6667);
    deviceParams.append(httpParam);
    params.insert("deviceParams", deviceParams);
    QVariant response = injectAndWait("Devices.AddConfiguredDevice", params);
    DeviceId deviceId = DeviceId::fromUuid(response.toMap().value("params").toMap().value("deviceId").toUuid());
    QVERIFY2(!deviceId.isNull(), "Something went wrong creating the device for testing.");

    // Trigger something that creates a logging entry
    QNetworkAccessManager nam;
    QSignalSpy spy(&nam, SIGNAL(finished(QNetworkReply*)));
    QNetworkRequest request(QUrl(QString("http://localhost:%1/setstate?%2=%3").arg(6667).arg(mockIntStateId.toString()).arg(4321)));
    QNetworkReply *reply = nam.get(request);
    connect(reply, SIGNAL(finished()), reply, SLOT(deleteLater()));
    spy.wait();

    params.clear();
    params.insert("deviceIds", QVariantList() << deviceId);
    response = injectAndWait("Logging.GetLogEntries", params);
    QVERIFY2(response.toMap().value("params").toMap().value("logEntries").toList().count() > 0, "Couldn't find state change event in log...");

    // Manually delete this device from config
    GuhSettings settings(GuhSettings::SettingsRoleDevices);
    settings.beginGroup("DeviceConfig");
    settings.remove(deviceId.toString());
    settings.endGroup();

    restartServer();

    response = injectAndWait("Logging.GetLogEntries", params);
    QVERIFY2(response.toMap().value("params").toMap().value("logEntries").toList().count() == 0, "Device state change event still in log. Should've been cleaned by housekeeping.");
}

void TestLogging::removeDevice()
{
    // enable notifications
    QCOMPARE(enableNotifications(), true);

    // get this logentry with filter
    QVariantMap params;
    params.insert("deviceIds", QVariantList() << m_mockDeviceId);
    QVariant response = injectAndWait("Logging.GetLogEntries", params);
    verifyLoggingError(response);
    QVariantList logEntries = response.toMap().value("params").toMap().value("logEntries").toList();
    QVERIFY(logEntries.count() > 0);

    QSignalSpy clientSpy(m_mockTcpServer, SIGNAL(outgoingData(QUuid,QByteArray)));

    // Remove the device
    params.clear();
    params.insert("deviceId", m_mockDeviceId);
    response = injectAndWait("Devices.RemoveConfiguredDevice", params);
    verifyDeviceError(response);

    clientSpy.wait(200);
    QVariant notification = checkNotification(clientSpy, "Logging.LogDatabaseUpdated");
    QVERIFY(!notification.isNull());

    // verify that the logs from this device where removed from the db
    params.clear();
    params.insert("deviceIds", QVariantList() << m_mockDeviceId);
    response = injectAndWait("Logging.GetLogEntries", params);
    verifyLoggingError(response);
    logEntries = response.toMap().value("params").toMap().value("logEntries").toList();
    QCOMPARE(logEntries.count(), 0);

    // disable notifications
    QCOMPARE(disableNotifications(), true);
}

#include "testlogging.moc"
QTEST_MAIN(TestLogging)
<|MERGE_RESOLUTION|>--- conflicted
+++ resolved
@@ -525,11 +525,6 @@
     foreach (const QVariant &logNotificationVariant, logNotificationsList) {
         QVariantMap logNotification = logNotificationVariant.toMap().value("params").toMap().value("logEntry").toMap();
 
-<<<<<<< HEAD
-=======
-        printJson(logNotification);
-
->>>>>>> cc5a704a
         if (logNotification.value("typeId").toString() == doubleStateParamTypeId.toString()) {
             if (logNotification.value("typeId").toString() == doubleStateParamTypeId.toString()) {
 
