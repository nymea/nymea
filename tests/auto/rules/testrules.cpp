--- conflicted
+++ resolved
@@ -664,19 +664,10 @@
     response = injectAndWait("Rules.EditRule", params);
     verifyRuleError(response, error);
     if (error == RuleEngine::RuleErrorNoError){
-<<<<<<< HEAD
-        clientSpy.wait();
-
-        QVariant notification = checkNotification(clientSpy, "Rules.RuleConfigurationChanged");
-        QVERIFY2(notification != QVariant(), "not received \"Rules.RuleConfigurationChanged\" notification");
-
-
-=======
         clientSpy.wait(500);
         QVariant notification = checkNotification(clientSpy, "Rules.RuleConfigurationChanged");
         QVERIFY2(notification != QVariant(), "not received \"Rules.RuleConfigurationChanged\" notification");
 
->>>>>>> e990b127
         // now check if the received rule matches the our new rule
         QVariantMap rule = response.toMap().value("params").toMap().value("rule").toMap();
 
